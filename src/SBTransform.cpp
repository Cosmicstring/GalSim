--- conflicted
+++ resolved
@@ -54,11 +54,7 @@
         const Position<double>& cen, double fluxScaling,
         boost::shared_ptr<GSParams> gsparams) :
         SBProfileImpl(gsparams.get() ? gsparams :
-<<<<<<< HEAD
-                      SBProfile::GetImpl(adaptee)->gsparams),
-=======
                       GetImpl(adaptee)->gsparams),
->>>>>>> dbab9d2b
         _adaptee(adaptee), _mA(mA), _mB(mB), _mC(mC), _mD(mD), _cen(cen), _fluxScaling(fluxScaling)
     {
         dbg<<"Start TransformImpl (1)\n";
@@ -74,11 +70,7 @@
         const SBProfile& adaptee, const CppEllipse& e, double fluxScaling,
         boost::shared_ptr<GSParams> gsparams) :
         SBProfileImpl(gsparams.get() ? gsparams :
-<<<<<<< HEAD
-                      SBProfile::GetImpl(adaptee)->gsparams),
-=======
                       GetImpl(adaptee)->gsparams),
->>>>>>> dbab9d2b
         _adaptee(adaptee), _cen(e.getX0()), _fluxScaling(fluxScaling)
     {
         dbg<<"Start TransformImpl (2)\n";
