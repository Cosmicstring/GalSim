// -*- c++ -*-
/*
 * Copyright 2012, 2013 The GalSim developers:
 * https://github.com/GalSim-developers
 *
 * This file is part of GalSim: The modular galaxy image simulation toolkit.
 *
 * GalSim is free software: you can redistribute it and/or modify
 * it under the terms of the GNU General Public License as published by
 * the Free Software Foundation, either version 3 of the License, or
 * (at your option) any later version.
 *
 * GalSim is distributed in the hope that it will be useful,
 * but WITHOUT ANY WARRANTY; without even the implied warranty of
 * MERCHANTABILITY or FITNESS FOR A PARTICULAR PURPOSE.  See the
 * GNU General Public License for more details.
 *
 * You should have received a copy of the GNU General Public License
 * along with GalSim.  If not, see <http://www.gnu.org/licenses/>
 */

//#define DEBUGLOGGING

#include "SBGaussian.h"
#include "SBGaussianImpl.h"

// Define this variable to find azimuth (and sometimes radius within a unit disc) of 2d photons by 
// drawing a uniform deviate for theta, instead of drawing 2 deviates for a point on the unit 
// circle and rejecting corner photons.
// The relative speed of the two methods was tested as part of issue #163, and the results
// are collated in devutils/external/time_photon_shooting.
// The conclusion was that using sin/cos was faster for icpc, but not g++ or clang++.
#ifdef _INTEL_COMPILER
#define USE_COS_SIN
#endif

#ifdef DEBUGLOGGING
#include <fstream>
//std::ostream* dbgout = new std::ofstream("debug.out");
//int verbose_level = 1;
#endif

namespace galsim {


    SBGaussian::SBGaussian(double sigma, double flux,
                           boost::shared_ptr<GSParams> gsparams) : 
        SBProfile(new SBGaussianImpl(sigma, flux, gsparams)) {}

    SBGaussian::SBGaussian(const SBGaussian& rhs) : SBProfile(rhs) {}

    SBGaussian::~SBGaussian() {}

    double SBGaussian::getSigma() const 
    { 
        assert(dynamic_cast<const SBGaussianImpl*>(_pimpl.get()));
        return static_cast<const SBGaussianImpl&>(*_pimpl).getSigma(); 
    }

    SBGaussian::SBGaussianImpl::SBGaussianImpl(double sigma, double flux,
                                               boost::shared_ptr<GSParams> gsparams) :
        SBProfileImpl(gsparams),
        _flux(flux), _sigma(sigma), _sigma_sq(_sigma*_sigma),
        _inv_sigma(1./_sigma), _inv_sigma_sq(_inv_sigma*_inv_sigma)
    {
        // For large k, we clip the result of kValue to 0.
        // We do this when the correct answer is less than kvalue_accuracy.
        // exp(-k^2*sigma^2/2) = kvalue_accuracy
        _ksq_max = -2. * std::log(this->gsparams->kvalue_accuracy);

        // For small k, we can use up to quartic in the taylor expansion to avoid the exp.
        // This is acceptable when the next term is less than kvalue_accuracy.
        // 1/48 (k^2 r0^2)^3 = kvalue_accuracy
        _ksq_min = std::pow(this->gsparams->kvalue_accuracy * 48., 1./3.);
<<<<<<< HEAD
=======

>>>>>>> dbab9d2b
        _norm = _flux * _inv_sigma_sq / (2. * M_PI);

        dbg<<"Gaussian:\n";
        dbg<<"_flux = "<<_flux<<std::endl;
        dbg<<"_sigma = "<<_sigma<<std::endl;
        dbg<<"_ksq_max = "<<_ksq_max<<std::endl;
        dbg<<"_ksq_min = "<<_ksq_min<<std::endl;
        dbg<<"_norm = "<<_norm<<std::endl;
        dbg<<"maxK() = "<<maxK()<<std::endl;
        dbg<<"stepK() = "<<stepK()<<std::endl;
    }

    // Set maxK to the value where the FT is down to maxk_threshold
    double SBGaussian::SBGaussianImpl::maxK() const 
    { return sqrt(-2.*std::log(this->gsparams->maxk_threshold))*_inv_sigma; }

    // The amount of flux missed in a circle of radius pi/stepk should be at 
    // most alias_threshold of the flux.
    double SBGaussian::SBGaussianImpl::stepK() const
    {
        // int( exp(-r^2/2) r, r=0..R) = 1 - exp(-R^2/2)
        // exp(-R^2/2) = alias_threshold
        double R = sqrt(-2.*std::log(this->gsparams->alias_threshold));
        // Make sure it is at least 4 sigma;
        R = std::max(4., R);
        return M_PI / (R*_sigma);
    }

    double SBGaussian::SBGaussianImpl::xValue(const Position<double>& p) const
    {
        double rsq = p.x*p.x + p.y*p.y;
        return _norm * std::exp( -0.5 * rsq * _inv_sigma_sq );
    }

    std::complex<double> SBGaussian::SBGaussianImpl::kValue(const Position<double>& k) const
    {
        double ksq = (k.x*k.x+k.y*k.y)*_sigma_sq;

        if (ksq > _ksq_max) {
            return 0.;
        } else if (ksq < _ksq_min) {
            return _flux*(1. - 0.5*ksq*(1. - 0.25*ksq));
        } else {
            return _flux * std::exp(-0.5*ksq);
        }
    }

    void SBGaussian::SBGaussianImpl::fillXValue(tmv::MatrixView<double> val,
                                                double x0, double dx, int ix_zero,
                                                double y0, double dy, int iy_zero) const
    {
        dbg<<"SBGaussian fillXValue\n";
        dbg<<"x = "<<x0<<" + ix * "<<dx<<", ix_zero = "<<ix_zero<<std::endl;
        dbg<<"y = "<<y0<<" + iy * "<<dy<<", iy_zero = "<<iy_zero<<std::endl;
        if (ix_zero != 0 || iy_zero != 0) {
            xdbg<<"Use Quadrant\n";
            fillXValueQuadrant(val,x0,dx,ix_zero,y0,dy,iy_zero);
        } else {
            xdbg<<"Non-Quadrant\n";
            assert(val.stepi() == 1);
            const int m = val.colsize();
            const int n = val.rowsize();
            typedef tmv::VIt<double,1,tmv::NonConj> It;

            x0 *= _inv_sigma;
            dx *= _inv_sigma;
            y0 *= _inv_sigma;
            dy *= _inv_sigma;

            // The Gaussian profile is separable:
            //    val = _norm * exp(-0.5 * (x*x + y*y) 
            //        = _norm * exp(-0.5 * x*x) * exp(-0.5 * y*y)
            tmv::Vector<double> gauss_x(m);
            It xit = gauss_x.begin();
            for (int i=0;i<m;++i,x0+=dx) *xit++ = exp(-0.5 * x0*x0);
            tmv::Vector<double> gauss_y(n);
            It yit = gauss_y.begin();
            for (int j=0;j<n;++j,y0+=dy) *yit++ = exp(-0.5 * y0*y0);

            val = _norm * gauss_x ^ gauss_y;
        }
    }

    void SBGaussian::SBGaussianImpl::fillKValue(tmv::MatrixView<std::complex<double> > val,
                                                double x0, double dx, int ix_zero,
                                                double y0, double dy, int iy_zero) const
    {
        dbg<<"SBGaussian fillKValue\n";
        dbg<<"x = "<<x0<<" + ix * "<<dx<<", ix_zero = "<<ix_zero<<std::endl;
        dbg<<"y = "<<y0<<" + iy * "<<dy<<", iy_zero = "<<iy_zero<<std::endl;
        if (ix_zero != 0 || iy_zero != 0) {
            xdbg<<"Use Quadrant\n";
            fillKValueQuadrant(val,x0,dx,ix_zero,y0,dy,iy_zero);
        } else {
            xdbg<<"Non-Quadrant\n";
            assert(val.stepi() == 1);
            const int m = val.colsize();
            const int n = val.rowsize();
            typedef tmv::VIt<double,1,tmv::NonConj> It;

            x0 *= _sigma;
            dx *= _sigma;
            y0 *= _sigma;
            dy *= _sigma;

            tmv::Vector<double> gauss_x(m);
            It xit = gauss_x.begin();
            for (int i=0;i<m;++i,x0+=dx) *xit++ = exp(-0.5 * x0*x0);
            tmv::Vector<double> gauss_y(n);
            It yit = gauss_y.begin();
            for (int j=0;j<n;++j,y0+=dy) *yit++ = exp(-0.5 * y0*y0);

            val = _flux * gauss_x ^ gauss_y;
        }
    }

    void SBGaussian::SBGaussianImpl::fillXValue(tmv::MatrixView<double> val,
                                                double x0, double dx, double dxy,
                                                double y0, double dy, double dyx) const
    {
        dbg<<"SBGaussian fillXValue\n";
        dbg<<"x = "<<x0<<" + ix * "<<dx<<" + iy * "<<dxy<<std::endl;
        dbg<<"y = "<<y0<<" + ix * "<<dyx<<" + iy * "<<dy<<std::endl;
        assert(val.stepi() == 1);
        assert(val.canLinearize());
        const int m = val.colsize();
        const int n = val.rowsize();
        typedef tmv::VIt<double,1,tmv::NonConj> It;

        x0 *= _inv_sigma;
        dx *= _inv_sigma;
        dxy *= _inv_sigma;
        y0 *= _inv_sigma;
        dy *= _inv_sigma;
        dyx *= _inv_sigma;

        It valit = val.linearView().begin();
        for (int j=0;j<n;++j,x0+=dxy,y0+=dy) {
            double x = x0;
            double y = y0;
            for (int i=0;i<m;++i,x+=dx,y+=dyx) 
                *valit++ = _norm * std::exp( -0.5 * (x*x + y*y) );
        }
    }

    void SBGaussian::SBGaussianImpl::fillKValue(tmv::MatrixView<std::complex<double> > val,
                                                double x0, double dx, double dxy,
                                                double y0, double dy, double dyx) const
    {
        dbg<<"SBGaussian fillKValue\n";
        dbg<<"x = "<<x0<<" + ix * "<<dx<<" + iy * "<<dxy<<std::endl;
        dbg<<"y = "<<y0<<" + ix * "<<dyx<<" + iy * "<<dy<<std::endl;
        assert(val.stepi() == 1);
        assert(val.canLinearize());
        const int m = val.colsize();
        const int n = val.rowsize();
        typedef tmv::VIt<std::complex<double>,1,tmv::NonConj> It;

        x0 *= _sigma;
        dx *= _sigma;
        dxy *= _sigma;
        y0 *= _sigma;
        dy *= _sigma;
        dyx *= _sigma;

        It valit(val.linearView().begin().getP(),1);
        for (int j=0;j<n;++j,x0+=dxy,y0+=dy) {
            double x = x0;
            double y = y0;
            It valit(val.col(j).begin().getP(),1);
            for (int i=0;i<m;++i,x+=dx,y+=dyx) {
                double ksq = x*x + y*y;
                if (ksq > _ksq_max) {
                    *valit++ = 0.;
                } else if (ksq < _ksq_min) {
                    *valit++ = _flux * (1. - 0.5*ksq*(1. - 0.25*ksq));
                } else {
                    *valit++ =  _flux * std::exp(-0.5*ksq);
                }
            }
        }
    }

    boost::shared_ptr<PhotonArray> SBGaussian::SBGaussianImpl::shoot(int N, UniformDeviate u) const 
    {
        dbg<<"Gaussian shoot: N = "<<N<<std::endl;
        dbg<<"Target flux = "<<getFlux()<<std::endl;
        boost::shared_ptr<PhotonArray> result(new PhotonArray(N));
        double fluxPerPhoton = _flux/N;
        for (int i=0; i<N; i++) {
            // First get a point uniformly distributed on unit circle
#ifdef USE_COS_SIN
            double theta = 2.*M_PI*u();
            double rsq = u(); // cumulative dist function P(<r) = r^2 for unit circle
#ifdef _GLIBCXX_HAVE_SINCOS
            // Most optimizing compilers will do this automatically, but just in case...
            double sint,cost;
            sincos(theta,&sint,&cost);
#else
            double cost = std::cos(theta);
            double sint = std::sin(theta);
#endif
            // Then map radius to the desired Gaussian with analytic transformation
            double rFactor = _sigma * std::sqrt( -2. * std::log(rsq));
            result->setPhoton(i, rFactor*cost, rFactor*sint, fluxPerPhoton);
#else
            double xu, yu, rsq;
            do {
                xu = 2.*u()-1.;
                yu = 2.*u()-1.;
                rsq = xu*xu+yu*yu;
            } while (rsq>=1. || rsq==0.);
            // Then map radius to the desired Gaussian with analytic transformation
            double rFactor = _sigma * std::sqrt( -2. * std::log(rsq) / rsq);
            result->setPhoton(i, rFactor*xu, rFactor*yu, fluxPerPhoton);
#endif
        }
        dbg<<"Gaussian Realized flux = "<<result->getTotalFlux()<<std::endl;
        return result;
    }
}<|MERGE_RESOLUTION|>--- conflicted
+++ resolved
@@ -72,10 +72,7 @@
         // This is acceptable when the next term is less than kvalue_accuracy.
         // 1/48 (k^2 r0^2)^3 = kvalue_accuracy
         _ksq_min = std::pow(this->gsparams->kvalue_accuracy * 48., 1./3.);
-<<<<<<< HEAD
-=======
-
->>>>>>> dbab9d2b
+
         _norm = _flux * _inv_sigma_sq / (2. * M_PI);
 
         dbg<<"Gaussian:\n";
