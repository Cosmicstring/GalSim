--- conflicted
+++ resolved
@@ -105,13 +105,8 @@
             "UniformDeviate is given once at construction, and copy/assignment are hidden.\n"
             "\n"
             "Initialization\n"
-<<<<<<< HEAD
-            "--------------\n"
-            ">>> g = GaussianDeviate(u, mean=0., sigma=1.) \n"
-=======
             "----------------\n"
             ">>> g = GaussianDeviate(uniform, mean=0., sigma=1.) \n"
->>>>>>> 490a216b
             "\n"
             "Initializes g to be a GaussianDeviate instance, and repeated calls to g() will\n"
             "return successive, psuedo-random Gaussian deviates with specified mean and sigma.\n"
@@ -163,13 +158,8 @@
             "UniformDeviate is given once at construction, and copy/assignment are hidden.\n"
             "\n"
             "Initialization\n"
-<<<<<<< HEAD
-            "--------------\n"
-            ">>> b = BinomialDeviate(u, N=1., p=0.5) \n"
-=======
             "----------------\n"
             ">>> b = BinomialDeviate(uniform, N=1., p=0.5) \n"
->>>>>>> 490a216b
             "\n"
             "Initializes b to be a GaussianDeviate instance, and repeated calls to b() will\n"
             "return successive, psuedo-random Binomial deviates with specified N and p.\n"
@@ -221,13 +211,8 @@
             "UniformDeviate is given once at construction, and copy/assignment are hidden.\n"
             "\n"
             "Initialization\n"
-<<<<<<< HEAD
-            "--------------\n"
-            ">>> p = PoissonDeviate(u, mean=1.)\n"
-=======
             "----------------\n"
             ">>> p = PoissonDeviate(uniform, mean=1.)\n"
->>>>>>> 490a216b
             "\n"
             "Initializes p to be a PoissonDeviate instance, and repeated calls to p() will\n"
             "return successive, psuedo-random Poisson deviates with specified mean.\n"
