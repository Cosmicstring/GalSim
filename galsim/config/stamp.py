--- conflicted
+++ resolved
@@ -48,7 +48,6 @@
 
     @returns the tuple (images, current_vars).  Both are lists.
     """
-<<<<<<< HEAD
     if logger and logger.isEnabledFor(logging.DEBUG):
         logger.debug('image %d: BuildStamp nobjects = %d: obj = %d',
                      config.get('image_num',0),nobjects,obj_num)
@@ -92,204 +91,10 @@
                                          except_func = except_func)
 
     images, current_vars = zip(*results)
-=======
-    config['obj_num'] = obj_num
-
-    def worker(input, output):
-        proc = current_process().name
-        for job in iter(input.get, 'STOP'):
-            try :
-                (kwargs, obj_num, nobj, info, logger) = job
-                if logger and logger.isEnabledFor(logging.DEBUG):
-                    logger.debug('%s: Received job to do %d stamps, starting with %d',
-                                 proc,nobj,obj_num)
-                results = []
-                for k in range(nobj):
-                    kwargs['obj_num'] = obj_num + k
-                    kwargs['logger'] = logger
-                    result = BuildStamp(**kwargs)
-                    results.append(result)
-                    # Note: numpy shape is y,x
-                    ys, xs = result[0].array.shape
-                    t = result[5]
-                    if logger and logger.isEnabledFor(logging.INFO):
-                        logger.info('%s: Stamp %d: size = %d x %d, time = %f sec', 
-                                    proc, obj_num+k, xs, ys, t)
-                output.put( (results, info, proc) )
-                if logger and logger.isEnabledFor(logging.DEBUG):
-                    logger.debug('%s: Finished job %d -- %d',proc,obj_num,obj_num+nobj-1)
-            except Exception as e:
-                import traceback
-                tr = traceback.format_exc()
-                if logger:
-                    logger.error('%s: Caught exception %s\n%s',proc,str(e),tr)
-                output.put( (e, info, tr) )
-        if logger and logger.isEnabledFor(logging.DEBUG):
-            logger.debug('%s: Received STOP',proc)
-    
-    # The kwargs to pass to build_func.
-    # We'll be adding to this below...
-    kwargs = {
-        'xsize' : xsize, 'ysize' : ysize, 
-        'do_noise' : do_noise,
-        'make_psf_image' : make_psf_image,
-        'make_weight_image' : make_weight_image,
-        'make_badpix_image' : make_badpix_image
-    }
-
-    if nproc > nobjects:
-        if logger and logger.isEnabledFor(logging.WARN):
-            logger.warn(
-                "Trying to use more processes than objects: image.nproc=%d, "%nproc +
-                "nobjects=%d.  Reducing nproc to %d."%(nobjects,nobjects))
-        nproc = nobjects
-
-    if nproc <= 0:
-        # Try to figure out a good number of processes to use
-        try:
-            from multiprocessing import cpu_count
-            ncpu = cpu_count()
-            if ncpu > nobjects:
-                nproc = nobjects
-            else:
-                nproc = ncpu
-            if logger and logger.isEnabledFor(logging.WARN):
-                logger.warn("ncpu = %d.  Using %d processes",ncpu,nproc)
-        except:
-            if logger and logger.isEnabledFor(logging.WARN):
-                logger.warn("config.image.nproc <= 0, but unable to determine number of cpus.")
-            nproc = 1
-            if logger and logger.isEnabledFor(logging.INFO):
-                logger.info("Unable to determine ncpu.  Using %d processes",nproc)
-    
-    if nproc > 1:
-        from multiprocessing import Process, Queue, current_process
-        from multiprocessing.managers import BaseManager
-
-        # Initialize the images list to have the correct size.
-        # This is important here, since we'll be getting back images in a random order,
-        # and we need them to go in the right places (in order to have deterministic
-        # output files).  So we initialize the list to be the right size.
-        images = [ None for i in range(nobjects) ]
-        psf_images = [ None for i in range(nobjects) ]
-        weight_images = [ None for i in range(nobjects) ]
-        badpix_images = [ None for i in range(nobjects) ]
-        current_vars = [ None for i in range(nobjects) ]
-
-        # Number of objects to do in each task:
-        # At most nobjects / nproc.
-        # At least 1 normally, but number in Ring if doing a Ring test
-        # Shoot for geometric mean of these two.
-        max_nobj = nobjects / nproc
-        min_nobj = 1
-        if ( 'gal' in config and isinstance(config['gal'],dict) and 'type' in config['gal'] and
-             config['gal']['type'] == 'Ring' and 'num' in config['gal'] ):
-            min_nobj = galsim.config.ParseValue(config['gal'], 'num', config, int)[0]
-        if max_nobj < min_nobj: 
-            nobj_per_task = min_nobj
-        else:
-            import math
-            # This formula keeps nobj a multiple of min_nobj, so Rings are intact.
-            nobj_per_task = min_nobj * int(math.sqrt(float(max_nobj) / float(min_nobj)))
-        
-        logger_proxy = galsim.config.GetLoggerProxy(logger)
-
-        # Set up the task list
-        task_queue = Queue()
-        for k in range(0,nobjects,nobj_per_task):
-            import copy
-            kwargs1 = copy.copy(kwargs)
-            kwargs1['config'] = galsim.config.CopyConfig(config)
-            nobj1 = min(nobj_per_task, nobjects-k)
-            task_queue.put( ( kwargs1, obj_num+k, nobj1, k, logger_proxy ) )
-
-        # Run the tasks
-        # Each Process command starts up a parallel process that will keep checking the queue 
-        # for a new task. If there is one there, it grabs it and does it. If not, it waits 
-        # until there is one to grab. When it finds a 'STOP', it shuts down. 
-        done_queue = Queue()
-        p_list = []
-        for j in range(nproc):
-            # The name is actually the default name for the first time we do this,
-            # but after that it just keeps incrementing the numbers, rather than starting
-            # over at Process-1.  As far as I can tell, it's not actually spawning more 
-            # processes, so for the sake of the info output, we name the processes 
-            # explicitly.
-            p = Process(target=worker, args=(task_queue, done_queue), name='Process-%d'%(j+1))
-            p.start()
-            p_list.append(p)
-
-        # In the meanwhile, the main process keeps going.  We pull each set of images off of the 
-        # done_queue and put them in the appropriate place in the lists.
-        # This loop is happening while the other processes are still working on their tasks.
-        # You'll see that these logging statements get print out as the stamp images are still 
-        # being drawn.  
-        for i in range(0,nobjects,nobj_per_task):
-            results, k0, proc = done_queue.get()
-            if isinstance(results,Exception):
-                # results is really the exception, e
-                # proc is really the traceback
-                if logger:
-                    logger.error('Exception caught during job starting with stamp %d', k0)
-                    logger.error('Aborting the rest of this image')
-                for j in range(nproc):
-                    p_list[j].terminate()
-                raise results
-            k = k0
-            for result in results:
-                images[k] = result[0]
-                psf_images[k] = result[1]
-                weight_images[k] = result[2]
-                badpix_images[k] = result[3]
-                current_vars[k] = result[4]
-                k += 1
-            if logger and logger.isEnabledFor(logging.DEBUG):
-                logger.debug('%s: Successfully returned results for stamps %d--%d', proc, k0, k-1)
-
-        # Stop the processes
-        # The 'STOP's could have been put on the task list before starting the processes, or you
-        # can wait.  In some cases it can be useful to clear out the done_queue (as we just did)
-        # and then add on some more tasks.  We don't need that here, but it's perfectly fine to do.
-        # Once you are done with the processes, putting nproc 'STOP's will stop them all.
-        # This is important, because the program will keep running as long as there are running
-        # processes, even if the main process gets to the end.  So you do want to make sure to 
-        # add those 'STOP's at some point!
-        for j in range(nproc):
-            task_queue.put('STOP')
-        for j in range(nproc):
-            p_list[j].join()
-        task_queue.close()
-
-    else : # nproc == 1
-
-        images = []
-        psf_images = []
-        weight_images = []
-        badpix_images = []
-        current_vars = []
-
-        for k in range(nobjects):
-            kwargs['config'] = config
-            kwargs['obj_num'] = obj_num+k
-            kwargs['logger'] = logger
-            result = BuildStamp(**kwargs)
-            images += [ result[0] ]
-            psf_images += [ result[1] ]
-            weight_images += [ result[2] ]
-            badpix_images += [ result[3] ]
-            current_vars += [ result[4] ]
-            if logger and logger.isEnabledFor(logging.INFO):
-                # Note: numpy shape is y,x
-                ys, xs = result[0].array.shape
-                t = result[5]
-                logger.info('Stamp %d: size = %d x %d, time = %f sec', obj_num+k, xs, ys, t)
-
->>>>>>> cf439526
 
     if logger and logger.isEnabledFor(logging.DEBUG):
         logger.debug('image %d: Done making stamps',config.get('image_num',0))
 
-<<<<<<< HEAD
     return images, current_vars
 
 
@@ -335,40 +140,6 @@
       any config['image']['offset'] item that may be present in the config dict.
       Save this as config['stamp_offset']
 
-=======
-    return images, psf_images, weight_images, badpix_images, current_vars
-
-
-def SetupConfigObjNum(config, obj_num):
-    """Do the basic setup of the config dict at the stamp (or object) processing level.
-    Includes:
-    - Set config['obj_num'] = obj_num
-    - Set config['index_key'] = 'obj_num'
-
-    @param config           A configuration dict.
-    @param obj_num          The current obj_num.
-    """
-    config['obj_num'] = obj_num
-    config['index_key'] = 'obj_num'
-
-
-def SetupConfigStampSize(config, xsize, ysize, image_pos, world_pos):
-    """Do further setup of the config dict at the stamp (or object) processing level reflecting
-    the stamp size and position in either image or world coordinates.
-    Includes:
-    - If given, set config['stamp_xsize'] = xsize
-    - If given, set config['stamp_ysize'] = ysize
-    - If only image_pos or world_pos is given, compute the other from config['wcs']
-    - Set config['index_pos'] = image_pos
-    - Set config['world_pos'] = world_pos
-    - Calculate the appropriate value of the center of the stamp, to be used with the
-      command: stamp_image.setCenter(stamp_center).  Save this as config['stamp_center']
-    - Calculate the appropriate offset for the position of the object from the center of
-      the stamp due to just the fractional part of the image position, not including
-      any config['image']['offset'] item that may be present in the config dict.
-      Save this as config['stamp_offset']
-
->>>>>>> cf439526
     @param config           A configuration dict.
     @param xsize            The size of the stamp in the x-dimension. [may be None]
     @param ysize            The size of the stamp in the y-dimension. [may be None]
@@ -426,17 +197,10 @@
         config['image_pos'] = galsim.PositionD(0.,0.)
         config['world_pos'] = world_pos
 
-<<<<<<< HEAD
 # Nothing here currently, although modules can add to this if appropriate.
 stamp_ignore = []
 
 def BuildStamp(config, obj_num=0, xsize=0, ysize=0, do_noise=True, logger=None):
-=======
-
-def BuildStamp(config, xsize=0, ysize=0,
-               obj_num=0, do_noise=True, logger=None,
-               make_psf_image=False, make_weight_image=False, make_badpix_image=False):
->>>>>>> cf439526
     """
     Build a single stamp image using the given config file
 
@@ -452,18 +216,12 @@
     """
     SetupConfigObjNum(config,obj_num)
 
-<<<<<<< HEAD
     stamp_type = config['stamp']['type']
     if stamp_type not in valid_stamp_types:
         raise AttributeErro("Invalid stamp.type=%s."%stamp_type)
 
     # Add 1 to the seed here so the first object has a different rng than the file or image.
     seed = galsim.config.SetupConfigRNG(config, seed_offset=1)
-=======
-    SetupConfigObjNum(config, obj_num)
-
-    seed = galsim.config.SetupConfigRNG(config)
->>>>>>> cf439526
     if logger and logger.isEnabledFor(logging.DEBUG):
         logger.debug('obj %d: seed = %d',obj_num,seed)
 
@@ -476,7 +234,6 @@
 
     for itry in range(ntries):
 
-<<<<<<< HEAD
         # The rest of the stamp generation stage is wrapped in a try/except block.
         # If we catch an exception, we continue the for loop to try again.
         # On the last time through, we reraise any exception caught.
@@ -487,36 +244,6 @@
             setup_func = valid_stamp_types[stamp_type]['setup']
             xsize, ysize, image_pos, world_pos = setup_func(
                     config, xsize, ysize, stamp_ignore, logger)
-=======
-        try:  # The rest of the stamp generation stage is wrapped in a try/except block.
-              # If we catch an exception, we continue the for loop to try again.
-              # On the last time through, we reraise any exception caught.
-              # If no exception is thrown, we simply break the loop and return.
-
-            # Determine the size of this stamp
-            if not xsize:
-                if 'stamp_xsize' in config['image']:
-                    xsize = galsim.config.ParseValue(config['image'],'stamp_xsize',config,int)[0]
-                elif 'stamp_size' in config['image']:
-                    xsize = galsim.config.ParseValue(config['image'],'stamp_size',config,int)[0]
-            if not ysize:
-                if 'stamp_ysize' in config['image']:
-                    ysize = galsim.config.ParseValue(config['image'],'stamp_ysize',config,int)[0]
-                elif 'stamp_size' in config['image']:
-                    ysize = galsim.config.ParseValue(config['image'],'stamp_size',config,int)[0]
-
-            # Determine where this object is going to go:
-            if 'image_pos' in config['image']:
-                image_pos = galsim.config.ParseValue(
-                    config['image'], 'image_pos', config, galsim.PositionD)[0]
-            else:
-                image_pos = None
-            if 'world_pos' in config['image']:
-                world_pos = galsim.config.ParseValue(
-                    config['image'], 'world_pos', config, galsim.PositionD)[0]
-            else:
-                world_pos = None
->>>>>>> cf439526
 
             # Save these values for possible use in Evals or other modules
             SetupConfigStampSize(config, xsize, ysize, image_pos, world_pos)
@@ -531,10 +258,7 @@
                 if stamp_center:
                     logger.debug('obj %d: stamp_center = %s',obj_num,stamp_center)
 
-<<<<<<< HEAD
             # Get the global gsparams kwargs.  Individual objects can add to this.
-=======
->>>>>>> cf439526
             gsparams = {}
             if 'gsparams' in config['image']:
                 gsparams = galsim.config.UpdateGSParams(
@@ -542,18 +266,8 @@
 
             skip = False
             try :
-<<<<<<< HEAD
                 psf = galsim.config.BuildGSObject(config, 'psf', gsparams=gsparams,
                                                   logger=logger)[0]
-=======
-                t4=t3=t2=t1  # in case we throw.
-        
-                psf = galsim.config.BuildGSObject(config, 'psf', config, gsparams, logger)[0]
-                t2 = time.time()
-
-                gal = galsim.config.BuildGSObject(config, 'gal', config, gsparams, logger)[0]
-                t4 = time.time()
->>>>>>> cf439526
 
                 profile_func = valid_stamp_types[stamp_type]['prof']
                 prof = profile_func(config, psf, gsparams, logger)
@@ -568,16 +282,8 @@
                 skip = True
                 current_var = 0.
 
-<<<<<<< HEAD
             stamp_func = valid_stamp_types[stamp_type]['stamp']
             im = stamp_func(config, xsize, ysize)
-=======
-            offset = config['stamp_offset']
-            if not skip and 'offset' in config['image']:
-                offset1 = galsim.config.ParseValue(config['image'], 'offset', config,
-                                                   galsim.PositionD)[0]
-                offset += offset1
->>>>>>> cf439526
 
             if not skip:
                 if 'draw_method' in config['image']:
@@ -627,49 +333,7 @@
             # This is also information that the weight image calculation needs
             config['do_noise_in_stamps'] = do_noise
 
-<<<<<<< HEAD
             galsim.config.ProcessExtraOutputsForStamp(config, logger)
-=======
-            else:
-                im, current_var = DrawStamp(psf,gal,config,xsize,ysize,offset,method,logger)
-
-                # Set the origin appropriately
-                if stamp_center:
-                    im.setCenter(stamp_center)
-                else:
-                    im.setOrigin(config['image_origin'])
-
-                if make_weight_image:
-                    weight_im = galsim.ImageF(im.bounds, wcs=im.wcs)
-                    weight_im.setZero()
-                else:
-                    weight_im = None
-                if do_noise:
-                    # The default indexing for the noise is image_num, not obj_num
-                    config['index_key'] = 'image_num'
-                    galsim.config.AddSky(config,im)
-                    galsim.config.AddNoise(config,im,weight_im,current_var,logger)
-                    config['index_key'] = 'obj_num'
-
-            if make_badpix_image:
-                badpix_im = galsim.ImageS(im.bounds, wcs=im.wcs)
-                badpix_im.setZero()
-            else:
-                badpix_im = None
-
-            t5 = time.time()
-
-            if make_psf_image:
-                psf_im = DrawPSFStamp(psf,config,im.bounds,offset,method)
-                if ('output' in config and 'psf' in config['output'] and 
-                        'signal_to_noise' in config['output']['psf'] and
-                        'noise' in config['image']):
-                    config['index_key'] = 'image_num'
-                    galsim.config.AddNoise(config,psf_im,None,0,logger)
-                    config['index_key'] = 'obj_num'
-            else:
-                psf_im = None
->>>>>>> cf439526
 
             if do_noise:
                 # The default indexing for the noise is image_num, not obj_num
@@ -679,13 +343,7 @@
                     galsim.config.AddNoise(config,im,current_var,logger)
                 config['index_key'] = 'obj_num'
 
-<<<<<<< HEAD
             return im, current_var
-=======
-            if logger and logger.isEnabledFor(logging.DEBUG):
-                logger.debug('obj %d: Times: %f, %f, %f, %f, %f',
-                             obj_num, t2-t1, t3-t2, t4-t3, t5-t4, t6-t5)
->>>>>>> cf439526
 
         except Exception as e:
 
@@ -702,7 +360,6 @@
                 continue
 
 
-<<<<<<< HEAD
 def SetupBasic(config, xsize, ysize, ignore, logger):
     """
     Do the initialization and setup for building a Basic postage stamp.  In this case
@@ -782,9 +439,6 @@
     @param ysize            The ysize of the image to build (if known).
 
     @returns the image
-=======
-def DrawStamp(psf, gal, config, xsize, ysize, offset, method, logger):
->>>>>>> cf439526
     """
     if xsize and ysize:
         # If the size is set, we need to do something reasonable to return this size.
@@ -879,26 +533,12 @@
                 if 'symmetrize' in noise:
                     raise AttributeError('Only one of whiten or symmetrize is allowed')
                 whiten, safe = galsim.config.ParseValue(noise, 'whiten', config, bool)
-<<<<<<< HEAD
                 current_var = prof.noise.whitenImage(image)
             elif 'symmetrize' in noise:
                 symmetrize, safe = galsim.config.ParseValue(noise, 'symmetrize', config, int)
                 current_var = prof.noise.symmetrizeImage(image, symmetrize)
     return current_var
 
-=======
-                current_var = final.noise.whitenImage(im)
-                if logger and logger.isEnabledFor(logging.DEBUG):
-                    logger.debug('obj %d: whitening noise brought current var to %f',
-                                 config['obj_num'],current_var)
-
-            elif 'symmetrize' in noise:
-                symmetrize, safe = galsim.config.ParseValue(noise, 'symmetrize', config, int)
-                current_var = final.noise.symmetrizeImage(im, symmetrize)
-                if logger and logger.isEnabledFor(logging.DEBUG):
-                    logger.debug('obj %d: symmetrizing noise brought current var to %f',
-                                 config['obj_num'],current_var)
->>>>>>> cf439526
 
 def SNRBasic(image, config):
     """
