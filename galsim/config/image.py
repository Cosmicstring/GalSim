# Copyright 2012, 2013 The GalSim developers:
# https://github.com/GalSim-developers
#
# This file is part of GalSim: The modular galaxy image simulation toolkit.
#
# GalSim is free software: you can redistribute it and/or modify
# it under the terms of the GNU General Public License as published by
# the Free Software Foundation, either version 3 of the License, or
# (at your option) any later version.
#
# GalSim is distributed in the hope that it will be useful,
# but WITHOUT ANY WARRANTY; without even the implied warranty of
# MERCHANTABILITY or FITNESS FOR A PARTICULAR PURPOSE.  See the
# GNU General Public License for more details.
#
# You should have received a copy of the GNU General Public License
# along with GalSim.  If not, see <http://www.gnu.org/licenses/>
#

import galsim

def BuildImages(nimages, config, logger=None, image_num=0, obj_num=0, nproc=1,
                make_psf_image=False, make_weight_image=False, make_badpix_image=False):
    """
    Build a number of postage stamp images as specified by the config dict.

    @param nimages             How many images to build.
    @param config              A configuration dict.
    @param logger              If given, a logger object to log progress.
    @param image_num           If given, the current image_num (default = 0)
    @param obj_num             If given, the current obj_num (default = 0)
    @param nproc               How many processes to use.
    @param make_psf_image      Whether to make psf_image.
    @param make_weight_image   Whether to make weight_image.
    @param make_badpix_image   Whether to make badpix_image.

    @return (images, psf_images, weight_images, badpix_images)  (All in tuple are lists)
    """
    import time
    def worker(input, output):
        for (kwargs, config, image_num, obj_num, nim, info) in iter(input.get, 'STOP'):
            results = []
            # Make new copies of config and kwargs so we can update them without
            # clobbering the versions for other tasks on the queue.
            import copy
            kwargs1 = copy.copy(kwargs)
            config1 = copy.deepcopy(config)
            for i in range(nim):
                t1 = time.time()
                kwargs1['config'] = config1
                kwargs1['image_num'] = image_num + i
                kwargs1['obj_num'] = obj_num
                im = BuildImage(**kwargs1)
                obj_num += galsim.config.GetNObjForImage(config, image_num+i)
                t2 = time.time()
                results.append( [im[0], im[1], im[2], im[3], t2-t1 ] )
            output.put( (results, info, current_process().name) )
    
    # The kwargs to pass to BuildImage
    kwargs = {
        'make_psf_image' : make_psf_image,
        'make_weight_image' : make_weight_image,
        'make_badpix_image' : make_badpix_image
    }
    # Apparently the logger isn't picklable, so can't send that as an arg.

    if nproc > nimages:
        if logger:
            logger.warn(
                "Trying to use more processes than images: output.nproc=%d, "%nproc +
                "nimages=%d.  Reducing nproc to %d."%(nimages,nimages))
        nproc = nimages

    if nproc <= 0:
        # Try to figure out a good number of processes to use
        try:
            from multiprocessing import cpu_count
            ncpu = cpu_count()
            if ncpu > nimages:
                nproc = nimages
            else:
                nproc = ncpu
            if logger:
                logger.info("ncpu = %d.  Using %d processes",ncpu,nproc)
        except:
            if logger:
                logger.warn("config.output.nproc <= 0, but unable to determine number of cpus.")
            nproc = 1
            if logger:
                logger.info("Unable to determine ncpu.  Using %d processes",nproc)
 
    if nproc > 1:
        from multiprocessing import Process, Queue, current_process

        # Initialize the images list to have the correct size.
        # This is important here, since we'll be getting back images in a random order,
        # and we need them to go in the right places (in order to have deterministic
        # output files).  So we initialize the list to be the right size.
        images = [ None for i in range(nimages) ]
        psf_images = [ None for i in range(nimages) ]
        weight_images = [ None for i in range(nimages) ]
        badpix_images = [ None for i in range(nimages) ]

        # Number of images to do in each task:
        # At most nimages / nproc.
        # At least 1 normally, but number in Ring if doing a Ring test
        # Shoot for gemoetric mean of these two.
        max_nim = nimages / nproc
        min_nim = 1
        #print 'gal' in config
        if ( ('image' not in config or 'type' not in config['image'] or 
                 config['image']['type'] == 'Single') and
             'gal' in config and isinstance(config['gal'],dict) and 'type' in config['gal'] and
             config['gal']['type'] == 'Ring' and 'num' in config['gal'] ):
            min_nim = galsim.config.ParseValue(config['gal'], 'num', config, int)[0]
            #print 'Found ring: num = ',min_nim
        if max_nim < min_nim: 
            nim_per_task = min_nim
        else:
            import math
            # This formula keeps nim a multiple of min_nim, so Rings are intact.
            nim_per_task = min_nim * int(math.sqrt(float(max_nim) / float(min_nim)))
        #print 'nim_per_task = ',nim_per_task

        # Set up the task list
        task_queue = Queue()
        for k in range(0,nimages,nim_per_task):
            # Send kwargs, config, im_num, nim, k
            if k + nim_per_task > nimages:
                task_queue.put( ( kwargs, config, image_num+k, obj_num, nimages-k, k ) )
            else:
                task_queue.put( ( kwargs, config, image_num+k, obj_num, nim_per_task, k ) )
            for i in range(nim_per_task):
                obj_num += galsim.config.GetNObjForImage(config, image_num+k+i)

        # Run the tasks
        # Each Process command starts up a parallel process that will keep checking the queue 
        # for a new task. If there is one there, it grabs it and does it. If not, it waits 
        # until there is one to grab. When it finds a 'STOP', it shuts down. 
        done_queue = Queue()
        p_list = []
        for j in range(nproc):
            p = Process(target=worker, args=(task_queue, done_queue), name='Process-%d'%(j+1))
            p.start()
            p_list.append(p)

        # In the meanwhile, the main process keeps going.  We pull each set of images off of the 
        # done_queue and put them in the appropriate place in the lists.
        # This loop is happening while the other processes are still working on their tasks.
        # You'll see that these logging statements get print out as the stamp images are still 
        # being drawn.  
        for i in range(0,nimages,nim_per_task):
            results, k, proc = done_queue.get()
            for result in results:
                images[k] = result[0]
                psf_images[k] = result[1]
                weight_images[k] = result[2]
                badpix_images[k] = result[3]
                if logger:
                    # Note: numpy shape is y,x
                    ys, xs = result[0].array.shape
                    t = result[4]
                    logger.info('%s: Image %d: size = %d x %d, time = %f sec', 
                                proc, image_num+k, xs, ys, t)
                k += 1

        # Stop the processes
        # The 'STOP's could have been put on the task list before starting the processes, or you
        # can wait.  In some cases it can be useful to clear out the done_queue (as we just did)
        # and then add on some more tasks.  We don't need that here, but it's perfectly fine to do.
        # Once you are done with the processes, putting nproc 'STOP's will stop them all.
        # This is important, because the program will keep running as long as there are running
        # processes, even if the main process gets to the end.  So you do want to make sure to 
        # add those 'STOP's at some point!
        for j in range(nproc):
            task_queue.put('STOP')
        for j in range(nproc):
            p_list[j].join()
        task_queue.close()

    else : # nproc == 1

        images = []
        psf_images = []
        weight_images = []
        badpix_images = []

        for k in range(nimages):
            t1 = time.time()
            kwargs['config'] = config
            kwargs['image_num'] = image_num+k
            kwargs['obj_num'] = obj_num
            kwargs['logger'] = logger
            result = BuildImage(**kwargs)
            images += [ result[0] ]
            psf_images += [ result[1] ]
            weight_images += [ result[2] ]
            badpix_images += [ result[3] ]
            t2 = time.time()
            if logger:
                # Note: numpy shape is y,x
                ys, xs = result[0].array.shape
                logger.info('Image %d: size = %d x %d, time = %f sec', image_num+k, xs, ys, t2-t1)
            obj_num += galsim.config.GetNObjForImage(config, image_num+k)

    if logger:
        logger.debug('Done making images')

    return images, psf_images, weight_images, badpix_images
 

def BuildImage(config, logger=None, image_num=0, obj_num=0,
               make_psf_image=False, make_weight_image=False, make_badpix_image=False):
    """
    Build an image according to the information in config.

    This function acts as a wrapper for:
        BuildSingleImage 
        BuildTiledImage 
        BuildScatteredImage 
    choosing between these three using the contents of config if specified (default = Single)

    @param config              A configuration dict.
    @param logger              If given, a logger object to log progress.
    @param image_num           If given, the current image_num (default = 0)
    @param obj_num             If given, the current obj_num (default = 0)
    @param make_psf_image      Whether to make psf_image.
    @param make_weight_image   Whether to make weight_image.
    @param make_badpix_image   Whether to make badpix_image.

    @return (image, psf_image, weight_image, badpix_image)  

    Note: All 4 images are always returned in the return tuple,
          but the latter 3 might be None depending on the parameters make_*_image.
    """
    # Make config['image'] exist if it doesn't yet.
    if 'image' not in config:
        config['image'] = {}
    image = config['image']
    if not isinstance(image, dict):
        raise AttributeError("config.image is not a dict.")

    # Normally, random_seed is just a number, which really means to use that number
    # for the first item and go up sequentially from there for each object.
    # However, we allow for random_seed to be a gettable parameter, so for the 
    # normal case, we just convert it into a Sequence.
    if 'random_seed' in image and not isinstance(image['random_seed'],dict):
        first_seed = galsim.config.ParseValue(image, 'random_seed', config, int)[0]
        image['random_seed'] = { 'type' : 'Sequence' , 'first' : first_seed }

    if 'draw_method' not in image:
        image['draw_method'] = 'fft'

    if 'type' not in image:
        image['type'] = 'Single'  # Default is Single
    type = image['type']

    valid_types = [ 'Single', 'Tiled', 'Scattered' ]
    if type not in valid_types:
        raise AttributeError("Invalid image.type=%s."%type)

    build_func = eval('Build' + type + 'Image')
    all_images = build_func(
            config=config, logger=logger,
            image_num=image_num, obj_num=obj_num,
            make_psf_image=make_psf_image, 
            make_weight_image=make_weight_image,
            make_badpix_image=make_badpix_image)

    # The later image building functions build up the weight image as the total variance 
    # in each pixel.  We need to invert this to produce the inverse variance map.
    # Doing it here means it only needs to be done in this one place.
    if all_images[2]:
        all_images[2].invertSelf()

    return all_images


def _set_image_origin(config, convention):
    """Set config['image_origin'] appropriately based on the provided convention.
    """
    if convention.lower() in [ '0', 'c', 'python' ]:
        origin = 0
    elif convention.lower() in [ '1', 'fortran', 'fits' ]:
        origin = 1
    else:
        raise AttributeError("Unknown index_convention: %s"%convention)
    config['image_origin'] = galsim.PositionI(origin,origin)


def BuildSingleImage(config, logger=None, image_num=0, obj_num=0,
                     make_psf_image=False, make_weight_image=False, make_badpix_image=False):
    """
    Build an image consisting of a single stamp

    @param config              A configuration dict.
    @param logger              If given, a logger object to log progress.
    @param image_num           If given, the current image_num (default = 0)
    @param obj_num             If given, the current obj_num (default = 0)
    @param make_psf_image      Whether to make psf_image.
    @param make_weight_image   Whether to make weight_image.
    @param make_badpix_image   Whether to make badpix_image.

    @return (image, psf_image, weight_image, badpix_image)  

    Note: All 4 images are always returned in the return tuple,
          but the latter 3 might be None depending on the parameters make_*_image.    
    """
    config['seq_index'] = image_num

    ignore = [ 'draw_method', 'noise', 'wcs', 'nproc' , 'random_seed' , 'gsparams' ]
<<<<<<< HEAD
    opt = { 'size' : int , 'xsize' : int , 'ysize' : int ,
            'pixel_scale' : float , 'sky_level' : float , 'sky_level_pixel' : float ,
            'n_photons' : int ,  'wmult' : float }
=======
    opt = { 'size' : int , 'xsize' : int , 'ysize' : int , 'index_convention' : str,
            'pixel_scale' : float , 'sky_level' : float, 'sky_level_pixel' : float }
>>>>>>> 58983d95
    params = galsim.config.GetAllParams(
        config['image'], 'image', config, opt=opt, ignore=ignore)[0]

    convention = params.get('index_convention','1')
    _set_image_origin(config,convention)

    # If image_xsize and image_ysize were set in config, this overrides the read-in params.
    if 'image_xsize' in config and 'image_ysize' in config:
        xsize = config['image_xsize']
        ysize = config['image_ysize']
    else:
        size = params.get('size',0)
        xsize = params.get('xsize',size)
        ysize = params.get('ysize',size)

    if (xsize == 0) != (ysize == 0):
        raise AttributeError(
            "Both (or neither) of image.xsize and image.ysize need to be defined  and != 0.")

    pixel_scale = params.get('pixel_scale',1.0)
    config['pixel_scale'] = pixel_scale
    if 'pix' not in config:
        config['pix'] = { 'type' : 'Pixel' , 'xw' : pixel_scale }

    if 'sky_level' in params and 'sky_level_pixel' in params:
        raise AttributeError("Only one of sky_level and sky_level_pixel is allowed for "
            "noise.type = %s"%type)
    sky_level_pixel = params.get('sky_level_pixel',None)
    if 'sky_level' in params:
        sky_level_pixel = params['sky_level'] * pixel_scale**2

    return galsim.config.BuildSingleStamp(
            config=config, xsize=xsize, ysize=ysize, obj_num=obj_num,
            sky_level_pixel=sky_level_pixel, do_noise=True, logger=logger,
            make_psf_image=make_psf_image, 
            make_weight_image=make_weight_image,
            make_badpix_image=make_badpix_image)


def BuildTiledImage(config, logger=None, image_num=0, obj_num=0,
                    make_psf_image=False, make_weight_image=False, make_badpix_image=False):
    """
    Build an image consisting of a tiled array of postage stamps

    @param config              A configuration dict.
    @param logger              If given, a logger object to log progress.
    @param image_num           If given, the current image_num (default = 0)
    @param obj_num             If given, the current obj_num (default = 0)
    @param make_psf_image      Whether to make psf_image.
    @param make_weight_image   Whether to make weight_image.
    @param make_badpix_image   Whether to make badpix_image.

    @return (image, psf_image, weight_image, badpix_image)  

    Note: All 4 images are always returned in the return tuple,
          but the latter 3 might be None depending on the parameters make_*_image.    
    """
    config['seq_index'] = image_num

    ignore = [ 'random_seed', 'draw_method', 'noise', 'wcs', 'nproc', 
               'image_pos' , 'gsparams' ]
    req = { 'nx_tiles' : int , 'ny_tiles' : int }
    opt = { 'stamp_size' : int , 'stamp_xsize' : int , 'stamp_ysize' : int ,
            'border' : int , 'xborder' : int , 'yborder' : int ,
<<<<<<< HEAD
            'pixel_scale' : float , 'nproc' : int ,
            'sky_level' : float , 'sky_level_pixel' : float ,
            'order' : str , 'n_photons' : int ,  'wmult' : float }
=======
            'pixel_scale' : float , 'nproc' : int , 'index_convention' : str,
            'sky_level' : float, 'sky_level_pixel' : float, 'order' : str }
>>>>>>> 58983d95
    params = galsim.config.GetAllParams(
        config['image'], 'image', config, req=req, opt=opt, ignore=ignore)[0]

    nx_tiles = params['nx_tiles']
    ny_tiles = params['ny_tiles']
    nobjects = nx_tiles * ny_tiles

    stamp_size = params.get('stamp_size',0)
    stamp_xsize = params.get('stamp_xsize',stamp_size)
    stamp_ysize = params.get('stamp_ysize',stamp_size)

    convention = params.get('index_convention','1')
    _set_image_origin(config,convention)

    if (stamp_xsize == 0) or (stamp_ysize == 0):
        raise AttributeError(
            "Both image.stamp_xsize and image.stamp_ysize need to be defined and != 0.")

    border = params.get("border",0)
    xborder = params.get("xborder",border)
    yborder = params.get("yborder",border)

    pixel_scale = params.get('pixel_scale',1.0)
    config['pixel_scale'] = pixel_scale

    if 'sky_level' in params and 'sky_level_pixel' in params:
        raise AttributeError("Only one of sky_level and sky_level_pixel is allowed for "
            "noise.type = %s"%type)
    sky_level_pixel = params.get('sky_level_pixel',None)
    if 'sky_level' in params:
        sky_level_pixel = params['sky_level'] * pixel_scale**2

    do_noise = xborder >= 0 and yborder >= 0
    # TODO: Note: if one of these is < 0 and the other is > 0, then
    #       this will add noise to the border region.  Not exactly the 
    #       design, but I didn't bother to do the bookkeeping right to 
    #       make the borders pure 0 in that case.
    
    full_xsize = (stamp_xsize + xborder) * nx_tiles - xborder
    full_ysize = (stamp_ysize + yborder) * ny_tiles - yborder

    # If image_xsize and image_ysize were set in config, make sure it matches.
    if ( 'image_xsize' in config and 'image_ysize' in config and
         (full_xsize != config['image_xsize'] or full_ysize != config['image_ysize']) ):
        raise ValueError(
            "Unable to reconcile saved image_xsize and image_ysize with provided "+
            "nx_tiles=%d, ny_tiles=%d, "%(nx_tiles,ny_tiles) +
            "xborder=%d, yborder=%d\n"%(xborder,yborder) +
            "Calculated full_size = (%d,%d) "%(full_xsize,full_ysize)+
            "!= required (%d,%d)."%(config['image_xsize'],config['image_ysize']))

    if 'pix' not in config:
        config['pix'] = { 'type' : 'Pixel' , 'xw' : pixel_scale }

    # Set the rng to use for image stuff.
    if 'random_seed' in config['image']:
        config['seq_index'] = obj_num+nobjects
        # Technically obj_num+nobjects will be the index of the random seed used for the next 
        # image's first object (if there is a next image).  But I don't think that will have 
        # any adverse effects.
        seed = galsim.config.ParseValue(config['image'], 'random_seed', config, int)[0]
        #print 'seed = ',seed
        rng = galsim.BaseDeviate(seed)
    else:
        rng = galsim.BaseDeviate()

    # If we have a power spectrum in config, we need to get a new realization at the start
    # of each image.
    if 'power_spectrum' in config:
        # PowerSpectrum can only do a square FFT, so make it the larger of the two n's.
        n_tiles = max(nx_tiles, ny_tiles)
        stamp_size = max(stamp_xsize, stamp_ysize)
        if 'grid_spacing' in config['input']['power_spectrum']:
            grid_dx = galsim.config.ParseValue(config['input']['power_spectrum'],
                                               'grid_spacing', config, float)[0]
        else:
            grid_dx = stamp_size * pixel_scale
        if 'interpolant' in config['input']['power_spectrum']:
            interpolant = galsim.config.ParseValue(config['input']['power_spectrum'],
                                                   'interpolant', config, str)[0]
        else:
            interpolant = None

        config['power_spectrum'].buildGrid(grid_spacing=grid_dx, ngrid=n_tiles, rng=rng,
                                           interpolant=interpolant)
        # We don't care about the output here.  This just builds the grid, which we'll
        # access for each object using its position.

    # Make a list of ix,iy values according to the specified order:
    order = params.get('order','row').lower()
    if order.startswith('row'):
        ix_list = [ ix for iy in range(ny_tiles) for ix in range(nx_tiles) ]
        iy_list = [ iy for iy in range(ny_tiles) for ix in range(nx_tiles) ]
    elif order.startswith('col'):
        ix_list = [ ix for ix in range(nx_tiles) for iy in range(ny_tiles) ]
        iy_list = [ iy for ix in range(nx_tiles) for iy in range(ny_tiles) ]
    elif order.startswith('rand'):
        ix_list = [ ix for ix in range(nx_tiles) for iy in range(ny_tiles) ]
        iy_list = [ iy for ix in range(nx_tiles) for iy in range(ny_tiles) ]
        galsim.random.permute(rng, ix_list, iy_list)
        
    # Define a 'image_pos' field so the stamps can set their position appropriately in case
    # we need it for PowerSpectum or NFWHalo.
    x0 = (stamp_xsize-1)/2. + config['image_origin'].x
    y0 = (stamp_ysize-1)/2. + config['image_origin'].y
    dx = stamp_xsize + xborder
    dy = stamp_ysize + yborder
    config['image']['image_pos'] = { 
        'type' : 'XY' ,
        'x' : { 'type' : 'List',
                'items' : [ x0 + ix*dx for ix in ix_list ]
              },
        'y' : { 'type' : 'List',
                'items' : [ y0 + iy*dy for iy in iy_list ]
              }
    }

    nproc = params.get('nproc',1)

    full_image = galsim.ImageF(full_xsize,full_ysize)
    full_image.setOrigin(config['image_origin'])
    full_image.setZero()
    full_image.setScale(pixel_scale)

    # Also define the overall image center, since we need that to calculate the position 
    # of each stamp relative to the center.
    config['image_cen'] = full_image.bounds.trueCenter()
    #print 'image_cen = ',full_image.bounds.trueCenter()

    if make_psf_image:
        full_psf_image = galsim.ImageF(full_xsize,full_ysize)
        full_psf_image.setOrigin(config['image_origin'])
        full_psf_image.setZero()
        full_psf_image.setScale(pixel_scale)
    else:
        full_psf_image = None

    if make_weight_image:
        full_weight_image = galsim.ImageF(full_xsize,full_ysize)
        full_weight_image.setOrigin(config['image_origin'])
        full_weight_image.setZero()
        full_weight_image.setScale(pixel_scale)
    else:
        full_weight_image = None

    if make_badpix_image:
        full_badpix_image = galsim.ImageS(full_xsize,full_ysize)
        full_badpix_image.setOrigin(config['image_origin'])
        full_badpix_image.setZero()
        full_badpix_image.setScale(pixel_scale)
    else:
        full_badpix_image = None

    stamp_images = galsim.config.BuildStamps(
            nobjects=nobjects, config=config,
            xsize=stamp_xsize, ysize=stamp_ysize, obj_num=obj_num, 
            nproc=nproc, sky_level_pixel=sky_level_pixel, do_noise=do_noise, logger=logger,
            make_psf_image=make_psf_image,
            make_weight_image=make_weight_image,
            make_badpix_image=make_badpix_image)

    images = stamp_images[0]
    psf_images = stamp_images[1]
    weight_images = stamp_images[2]
    badpix_images = stamp_images[3]

    for k in range(nobjects):
        ix = ix_list[k]
        iy = iy_list[k]
        xmin = ix * (stamp_xsize + xborder) + 1
        xmax = xmin + stamp_xsize-1
        ymin = iy * (stamp_ysize + yborder) + 1
        ymax = ymin + stamp_ysize-1
        b = galsim.BoundsI(xmin,xmax,ymin,ymax)
        #print 'full bounds = ',full_image.bounds
        #print 'stamp bounds = ',b
        #print 'original stamp bounds = ',images[k].bounds
        full_image[b] += images[k]
        if make_psf_image:
            full_psf_image[b] += psf_images[k]
        if make_weight_image:
            full_weight_image[b] += weight_images[k]
        if make_badpix_image:
            full_badpix_image[b] |= badpix_images[k]

    if not do_noise:
        if 'noise' in config['image']:
            # If we didn't apply noise in each stamp, then we need to apply it now.
            draw_method = galsim.config.GetCurrentValue(config['image'],'draw_method')
            if draw_method == 'fft':
                galsim.config.AddNoiseFFT(
                    full_image,full_weight_image,config['image']['noise'],config,rng,
                    sky_level_pixel)
            elif draw_method == 'phot':
                galsim.config.AddNoisePhot(
                    full_image,full_weight_image,config['image']['noise'],config,rng,
                    sky_level_pixel)
            else:
                raise AttributeError("Unknown draw_method %s."%draw_method)
        elif sky_level_pixel:
            # If we aren't doing noise, we still need to add a non-zero sky_level
            full_image += sky_level_pixel

    return full_image, full_psf_image, full_weight_image, full_badpix_image


def BuildScatteredImage(config, logger=None, image_num=0, obj_num=0,
                        make_psf_image=False, make_weight_image=False, make_badpix_image=False):
    """
    Build an image containing multiple objects placed at arbitrary locations.

    @param config              A configuration dict.
    @param logger              If given, a logger object to log progress.
    @param image_num           If given, the current image_num (default = 0)
    @param obj_num             If given, the current obj_num (default = 0)
    @param make_psf_image      Whether to make psf_image.
    @param make_weight_image   Whether to make weight_image.
    @param make_badpix_image   Whether to make badpix_image.

    @return (image, psf_image, weight_image, badpix_image)  

    Note: All 4 images are always returned in the return tuple,
          but the latter 3 might be None depending on the parameters make_*_image.    
    """
    config['seq_index'] = image_num

    ignore = [ 'random_seed', 'draw_method', 'noise', 'wcs', 'nproc' ,
               'image_pos', 'sky_pos', 
               'stamp_size', 'stamp_xsize', 'stamp_ysize', 'gsparams' ]
    req = { 'nobjects' : int }
    opt = { 'size' : int , 'xsize' : int , 'ysize' : int , 
<<<<<<< HEAD
            'stamp_size' : int , 'stamp_xsize' : int , 'stamp_ysize' : int ,
            'pixel_scale' : float , 'nproc' : int ,
            'sky_level' : float , 'sky_level_pixel' : float ,
            'n_photons' : int ,  'wmult' : float }
=======
            'pixel_scale' : float , 'nproc' : int , 'index_convention' : str,
            'sky_level' : float , 'sky_level_pixel' : float }
>>>>>>> 58983d95
    params = galsim.config.GetAllParams(
        config['image'], 'image', config, req=req, opt=opt, ignore=ignore)[0]

    nobjects = params['nobjects']

    # Special check for the size.  Either size or both xsize and ysize is required.
    if 'size' not in params:
        if 'xsize' not in params or 'ysize' not in params:
            raise AttributeError(
                "Either attribute size or both xsize and ysize required for image.type=Scattered")
        full_xsize = params['xsize']
        full_ysize = params['ysize']
    else:
        if 'xsize' in params:
            raise AttributeError(
                "Attributes xsize is invalid if size is set for image.type=Scattered")
        if 'ysize' in params:
            raise AttributeError(
                "Attributes ysize is invalid if size is set for image.type=Scattered")
        full_xsize = params['size']
        full_ysize = params['size']

    pixel_scale = params.get('pixel_scale',1.0)
    config['pixel_scale'] = pixel_scale

    convention = params.get('index_convention','1')
    _set_image_origin(config,convention)

    if 'sky_level' in params and 'sky_level_pixel' in params:
        raise AttributeError("Only one of sky_level and sky_level_pixel is allowed for "
            "noise.type = %s"%type)
    sky_level_pixel = params.get('sky_level_pixel',None)
    if 'sky_level' in params:
        sky_level_pixel = params['sky_level'] * pixel_scale**2

    # If image_xsize and image_ysize were set in config, make sure it matches.
    if ( 'image_xsize' in config and 'image_ysize' in config and
         (full_xsize != config['image_xsize'] or full_ysize != config['image_ysize']) ):
        raise ValueError(
            "Unable to reconcile saved image_xsize and image_ysize with provided "+
            "xsize=%d, ysize=%d, "%(full_xsize,full_ysize))

    if 'pix' not in config:
        config['pix'] = { 'type' : 'Pixel' , 'xw' : pixel_scale }

    # Set the rng to use for image stuff.
    if 'random_seed' in config['image']:
        #print 'random_seed = ',config['image']['random_seed']
        config['seq_index'] = obj_num+nobjects
        #print 'seq_index = ',config['seq_index']
        # Technically obj_num+nobjects will be the index of the random seed used for the next 
        # image's first object (if there is a next image).  But I don't think that will have 
        # any adverse effects.
        seed = galsim.config.ParseValue(config['image'], 'random_seed', config, int)[0]
        #print 'seed = ',seed
        rng = galsim.BaseDeviate(seed)
    else:
        rng = galsim.BaseDeviate()

    # If we have a power spectrum in config, we need to get a new realization at the start
    # of each image.
    if 'power_spectrum' in config:
        if 'grid_spacing' not in config['input']['power_spectrum']:
            raise AttributeError(
                "power_spectrum.grid_spacing required for image.type=Scattered")
        grid_dx = galsim.config.ParseValue(config['input']['power_spectrum'],
                                           'grid_spacing', config, float)[0]
        full_size = max(full_xsize, full_ysize)
        grid_nx = full_size * pixel_scale / grid_dx + 1
        if 'interpolant' in config['input']['power_spectrum']:
            interpolant = galsim.config.ParseValue(config['input']['power_spectrum'],
                                                   'interpolant', config, str)[0]
        else:
            interpolant = None

        config['power_spectrum'].buildGrid(grid_spacing=grid_dx, ngrid=grid_nx, rng=rng,
                                           interpolant=interpolant)
        # We don't care about the output here.  This just builds the grid, which we'll
        # access for each object using its position.

    if 'image_pos' in config['image'] and 'sky_pos' in config['image']:
        raise AttributeError("Both image_pos and sky_pos specified for Scattered image.")

    if 'image_pos' not in config['image'] and 'sky_pos' not in config['image']:
        xmin = config['image_origin'].x
        xmax = xmin + full_xsize-1
        ymin = config['image_origin'].y
        ymax = ymin + full_ysize-1
        config['image']['image_pos'] = { 
            'type' : 'XY' ,
            'x' : { 'type' : 'Random' , 'min' : xmin , 'max' : xmax },
            'y' : { 'type' : 'Random' , 'min' : ymin , 'max' : ymax }
        }

    nproc = params.get('nproc',1)

    full_image = galsim.ImageF(full_xsize,full_ysize)
    full_image.setOrigin(config['image_origin'])
    full_image.setZero()
    full_image.setScale(pixel_scale)

    # Also define the overall image center, since we need that to calculate the position 
    # of each stamp relative to the center.
    config['image_cen'] = full_image.bounds.trueCenter()
    #print 'image_cen = ',full_image.bounds.trueCenter()

    if make_psf_image:
        full_psf_image = galsim.ImageF(full_xsize,full_ysize)
        full_psf_badpix_image.setOrigin(config['image_origin'])
        full_psf_image.setZero()
        full_psf_image.setScale(pixel_scale)
    else:
        full_psf_image = None

    if make_weight_image:
        full_weight_image = galsim.ImageF(full_xsize,full_ysize)
        full_weight_image.setOrigin(config['image_origin'])
        full_weight_image.setZero()
        full_weight_image.setScale(pixel_scale)
    else:
        full_weight_image = None

    if make_badpix_image:
        full_badpix_image = galsim.ImageS(full_xsize,full_ysize)
        full_badpix_image.setOrigin(config['image_origin'])
        full_badpix_image.setZero()
        full_badpix_image.setScale(pixel_scale)
    else:
        full_badpix_image = None

    stamp_images = galsim.config.BuildStamps(
            nobjects=nobjects, config=config, obj_num=obj_num,
            nproc=nproc, sky_level_pixel=sky_level_pixel, do_noise=False, logger=logger,
            make_psf_image=make_psf_image,
            make_weight_image=make_weight_image,
            make_badpix_image=make_badpix_image)

    images = stamp_images[0]
    psf_images = stamp_images[1]
    weight_images = stamp_images[2]
    badpix_images = stamp_images[3]

    for k in range(nobjects):
        bounds = images[k].bounds & full_image.bounds
        #print 'stamp bounds = ',images[k].bounds
        #print 'full bounds = ',full_image.bounds
        #print 'Overlap = ',bounds
        if bounds.isDefined():
            full_image[bounds] += images[k][bounds]
            if make_psf_image:
                full_psf_image[bounds] += psf_images[k][bounds]
            if make_weight_image:
                full_weight_image[bounds] += weight_images[k][bounds]
            if make_badpix_image:
                full_badpix_image[bounds] |= badpix_images[k][bounds]
        else:
            if logger:
                logger.warn(
                    "Object centered at (%d,%d) is entirely off the main image,\n"%(
                        images[k].bounds.center().x, images[k].bounds.center().y) +
                    "whose bounds are (%d,%d,%d,%d)."%(
                        full_image.bounds.xmin, full_image.bounds.xmax,
                        full_image.bounds.ymin, full_image.bounds.ymax))

    if 'noise' in config['image']:
        # Apply the noise to the full image
        draw_method = galsim.config.GetCurrentValue(config['image'],'draw_method')
        if draw_method == 'fft':
            galsim.config.AddNoiseFFT(
                full_image,full_weight_image,config['image']['noise'],config,rng,sky_level_pixel)
        elif draw_method == 'phot':
            galsim.config.AddNoisePhot(
                full_image,full_weight_image,config['image']['noise'],config,rng,sky_level_pixel)
        else:
            raise AttributeError("Unknown draw_method %s."%draw_method)

    elif sky_level_pixel:
        # If we aren't doing noise, we still need to add a non-zero sky_level
        full_image += sky_level_pixel

    return full_image, full_psf_image, full_weight_image, full_badpix_image


<|MERGE_RESOLUTION|>--- conflicted
+++ resolved
@@ -309,14 +309,9 @@
     config['seq_index'] = image_num
 
     ignore = [ 'draw_method', 'noise', 'wcs', 'nproc' , 'random_seed' , 'gsparams' ]
-<<<<<<< HEAD
-    opt = { 'size' : int , 'xsize' : int , 'ysize' : int ,
+    opt = { 'size' : int , 'xsize' : int , 'ysize' : int , 'index_convention' : str ,
             'pixel_scale' : float , 'sky_level' : float , 'sky_level_pixel' : float ,
-            'n_photons' : int ,  'wmult' : float }
-=======
-    opt = { 'size' : int , 'xsize' : int , 'ysize' : int , 'index_convention' : str,
-            'pixel_scale' : float , 'sky_level' : float, 'sky_level_pixel' : float }
->>>>>>> 58983d95
+            'n_photons' : int , 'wmult' : float }
     params = galsim.config.GetAllParams(
         config['image'], 'image', config, opt=opt, ignore=ignore)[0]
 
@@ -381,14 +376,9 @@
     req = { 'nx_tiles' : int , 'ny_tiles' : int }
     opt = { 'stamp_size' : int , 'stamp_xsize' : int , 'stamp_ysize' : int ,
             'border' : int , 'xborder' : int , 'yborder' : int ,
-<<<<<<< HEAD
-            'pixel_scale' : float , 'nproc' : int ,
-            'sky_level' : float , 'sky_level_pixel' : float ,
-            'order' : str , 'n_photons' : int ,  'wmult' : float }
-=======
-            'pixel_scale' : float , 'nproc' : int , 'index_convention' : str,
-            'sky_level' : float, 'sky_level_pixel' : float, 'order' : str }
->>>>>>> 58983d95
+            'pixel_scale' : float , 'nproc' : int , 'index_convention' : str ,
+            'sky_level' : float , 'sky_level_pixel' : float , 'order' : str ,
+            'n_photons' : int , 'wmult' : float }
     params = galsim.config.GetAllParams(
         config['image'], 'image', config, req=req, opt=opt, ignore=ignore)[0]
 
@@ -620,15 +610,10 @@
                'stamp_size', 'stamp_xsize', 'stamp_ysize', 'gsparams' ]
     req = { 'nobjects' : int }
     opt = { 'size' : int , 'xsize' : int , 'ysize' : int , 
-<<<<<<< HEAD
             'stamp_size' : int , 'stamp_xsize' : int , 'stamp_ysize' : int ,
-            'pixel_scale' : float , 'nproc' : int ,
+            'pixel_scale' : float , 'nproc' : int , 'index_convention' : str ,
             'sky_level' : float , 'sky_level_pixel' : float ,
-            'n_photons' : int ,  'wmult' : float }
-=======
-            'pixel_scale' : float , 'nproc' : int , 'index_convention' : str,
-            'sky_level' : float , 'sky_level_pixel' : float }
->>>>>>> 58983d95
+            'n_photons' : int , 'wmult' : float }
     params = galsim.config.GetAllParams(
         config['image'], 'image', config, req=req, opt=opt, ignore=ignore)[0]
 
