--- conflicted
+++ resolved
@@ -208,21 +208,12 @@
     # Delete the current_val at this level, if any
     if ( 'current_val' in config
           and not (keep_safe and config['current_safe'])
-<<<<<<< HEAD
           and (type is None or ('type' in config and config['type'] == type))
           and (index_key is None or config['current_index_key'].startswith(index_key)) ):
         del config['current_val']
         del config['current_safe']
         del config['current_index']
-        del config['current_index_key']
         del config['current_value_type']
-=======
-          and (type == None or ('type' in config and config['type'] == type)) ):
-        config.pop('current_val')
-        config.pop('current_safe')
-        config.pop('current_index')
-        config.pop('current_value_type',None)  # This one might not be there.
->>>>>>> 8f8339eb
         return True
     else:
         return force
