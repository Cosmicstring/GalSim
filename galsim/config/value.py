# Copyright 2012, 2013 The GalSim developers:
# https://github.com/GalSim-developers
#
# This file is part of GalSim: The modular galaxy image simulation toolkit.
#
# GalSim is free software: you can redistribute it and/or modify
# it under the terms of the GNU General Public License as published by
# the Free Software Foundation, either version 3 of the License, or
# (at your option) any later version.
#
# GalSim is distributed in the hope that it will be useful,
# but WITHOUT ANY WARRANTY; without even the implied warranty of
# MERCHANTABILITY or FITNESS FOR A PARTICULAR PURPOSE.  See the
# GNU General Public License for more details.
#
# You should have received a copy of the GNU General Public License
# along with GalSim.  If not, see <http://www.gnu.org/licenses/>
#
import galsim

valid_value_types = {
<<<<<<< HEAD
    'List' : [ float, int, bool, str, galsim.Angle, galsim.Shear, galsim.PositionD ],
    'Eval' : [ float, int, bool, str, galsim.Angle, galsim.Shear, galsim.PositionD ],
    'Catalog' : [ float, int, bool, str ],
    'Dict' : [ float, int, bool, str ],
    'FitsHeader' : [ float, int, bool, str ],
    'Sequence' : [ float, int, bool ],
    'Random' : [ float, int, bool, galsim.Angle ],
    'RandomGaussian' : [ float ],
    'RandomDistribution' : [ float ],
    'RandomCircle' : [ galsim.PositionD ],
    'NumberedFile' : [ str ],
    'FormattedStr' : [ str ],
    'Rad' : [ galsim.Angle ],
    'Radians' : [ galsim.Angle ],
    'Deg' : [ galsim.Angle ],
    'Degrees' : [ galsim.Angle ],
    'E1E2' : [ galsim.Shear ],
    'EBeta' : [ galsim.Shear ],
    'G1G2' : [ galsim.Shear ],
    'GBeta' : [ galsim.Shear ],
    'Eta1Eta2' : [ galsim.Shear ],
    'EtaBeta' : [ galsim.Shear ],
    'QBeta' : [ galsim.Shear ],
    'XY' : [ galsim.PositionD ],
    'RTheta' : [ galsim.PositionD ],
    'NFWHaloShear' : [ galsim.Shear ],
    'NFWHaloMagnification' : [ float ],
    'PowerSpectrumShear' : [ galsim.Shear ],
    'PowerSpectrumMagnification' : [ float ],
=======
    # The values are tuples with:
    # - the build function to call
    # - a list of types for which the type is valid
    'List' : ('_GenerateFromList', 
              [ float, int, bool, str, galsim.Angle, galsim.Shear, galsim.PositionD ]),
    'Eval' : ('_GenerateFromEval', 
              [ float, int, bool, str, galsim.Angle, galsim.Shear, galsim.PositionD ]),
    'InputCatalog' : ('_GenerateFromInputCatalog', [ float, int, bool, str ]),
    'FitsHeader' : ('_GenerateFromFitsHeader', [ float, int, bool, str ]),
    'Sequence' : ('_GenerateFromSequence', [ float, int, bool ]),
    'Random' : ('_GenerateFromRandom', [ float, int, bool, galsim.Angle ]),
    'RandomGaussian' : ('_GenerateFromRandomGaussian', [ float ]),
    'RandomDistribution' : ('_GenerateFromRandomDistribution', [ float ]),
    'RandomCircle' : ('_GenerateFromRandomCircle', [ galsim.PositionD ]),
    'NumberedFile' : ('_GenerateFromNumberedFile', [ str ]),
    'FormattedStr' : ('_GenerateFromFormattedStr', [ str ]),
    'Rad' : ('_GenerateFromRad', [ galsim.Angle ]),
    'Radians' : ('_GenerateFromRad', [ galsim.Angle ]),
    'Deg' : ('_GenerateFromDeg', [ galsim.Angle ]),
    'Degrees' : ('_GenerateFromDeg', [ galsim.Angle ]),
    'E1E2' : ('_GenerateFromE1E2', [ galsim.Shear ]),
    'EBeta' : ('_GenerateFromEBeta', [ galsim.Shear ]),
    'G1G2' : ('_GenerateFromG1G2', [ galsim.Shear ]),
    'GBeta' : ('_GenerateFromGBeta', [ galsim.Shear ]),
    'Eta1Eta2' : ('_GenerateFromEta1Eta2', [ galsim.Shear ]),
    'EtaBeta' : ('_GenerateFromEtaBeta', [ galsim.Shear ]),
    'QBeta' : ('_GenerateFromQBeta', [ galsim.Shear ]),
    'XY' : ('_GenerateFromXY', [ galsim.PositionD ]),
    'RTheta' : ('_GenerateFromRTheta', [ galsim.PositionD ]),
    'NFWHaloShear' : ('_GenerateFromNFWHaloShear', [ galsim.Shear ]),
    'NFWHaloMagnification' : ('_GenerateFromNFWHaloMagnification', [ float ]),
    'PowerSpectrumShear' : ('_GenerateFromPowerSpectrumShear', [ galsim.Shear ]),
    'PowerSpectrumMagnification' : ('_GenerateFromPowerSpectrumMagnification', [ float ]),
>>>>>>> 6d4fce07
}
 
def ParseValue(config, param_name, base, value_type):
    """@brief Read or generate a parameter value from config.

    @return value, safe
    """
    param = config[param_name]
    #print 'ParseValue for param_name = ',param_name,', value_type = ',str(value_type)
    #print 'param = ',param

    # First see if we can assign by param by a direct constant value
    if isinstance(param, value_type):
        #print param_name,' = ',param
        return param, True
    elif not isinstance(param, dict):
        if value_type is galsim.Angle:
            # Angle is a special case.  Angles are specified with a final string to 
            # declare what unit to use.
            val = _GetAngleValue(param, param_name)
        elif value_type is bool:
            # For bool, we allow a few special string conversions
            val = _GetBoolValue(param, param_name)
        else:
            # Make sure strings are converted to float (or other type) if necessary.
            # In particular things like 1.e6 aren't converted to float automatically
            # by the yaml reader. (Although I think this is a bug.)
            val = value_type(param)
        # Save the converted type for next time.
        config[param_name] = val
        #print param_name,' = ',val
        return val, True
    elif 'type' not in param:
        raise AttributeError(
            "%s.type attribute required in config for non-constant parameter %s."%(
                param_name,param_name))
    else:
        # Otherwise, we need to generate the value according to its type
        # (See valid_value_types defined at the top of the file.)

        type = param['type']
        #print 'type = ',type

        # First check if the value_type is valid.
        if type not in valid_value_types:
            raise AttributeError(
                "Unrecognized type = %s specified for parameter %s"%(type,param_name))
            
        if value_type not in valid_value_types[type][1]:
            raise AttributeError(
                "Invalid value_type = %s specified for parameter %s with type = %s."%(
                    value_type, param_name, type))

        generate_func = eval(valid_value_types[type][0])
        #print 'generate_func = ',generate_func
        val, safe = generate_func(param, param_name, base, value_type)
        #print 'returned val, safe = ',val,safe

        # Make sure we really got the right type back.  (Just in case...)
        if not isinstance(val,value_type):
            val = value_type(val)
        param['current_val'] = val
        #print param_name,' = ',val
        return val, safe


def _GetAngleValue(param, param_name):
    """ @brief Convert a string consisting of a value and an angle unit into an Angle.
    """
    try :
        value, unit = param.rsplit(None,1)
        value = float(value)
        unit = galsim.angle.get_angle_unit(unit)
        return galsim.Angle(value, unit)
    except Exception as e:
        raise AttributeError("Unable to parse %s param = %s as an Angle."%(param_name,param))


def _GetPositionValue(param, param_name):
    """ @brief Convert a string that looks like "a,b" into a galsim.PositionD.
    """
    try :
        x, y = param.split(',')
        x = x.strip()
        y = y.strip()
        return galsim.PositionD(x,y)
    except :
        raise AttributeError("Unable to parse %s param = %s as a PositionD."%(param_name,param))


def _GetBoolValue(param, param_name):
    """ @brief Convert a string to a bool
    """
    #print 'GetBoolValue: param = ',param
    if isinstance(param,str):
        #print 'param.strip.upper = ',param.strip().upper()
        if param.strip().upper() in [ 'TRUE', 'YES' ]:
            return True
        elif param.strip().upper() in [ 'FALSE', 'NO' ]:
            return False
        else:
            try:
                val = bool(int(param))
                return val
            except:
                raise AttributeError("Unable to parse %s param = %s as a bool."%(param_name,param))
    else:
        try:
            val = bool(param)
            return val
        except:
            raise AttributeError("Unable to parse %s param = %s as a bool."%(param_name,param))


def CheckAllParams(param, param_name, req={}, opt={}, single=[], ignore=[]):
    """@brief Check that the parameters for a particular item are all valid
    
    @return a dict, get, with get[key] = value_type for all keys to get
    """
    get = {}
    valid_keys = req.keys() + opt.keys()
    # Check required items:
    for (key, value_type) in req.items():
        if key in param:
            get[key] = value_type
        else:
            raise AttributeError(
                "Attribute %s is required for %s.type = %s"%(key,param_name,param['type']))

    # Check optional items:
    for (key, value_type) in opt.items():
        if key in param:
            get[key] = value_type

    # Check items for which exacly 1 should be defined:
    for s in single: 
        if not s: # If no items in list, don't require one of them to be present.
            break
        valid_keys += s.keys()
        count = 0
        for (key, value_type) in s.items():
            if key in param:
                count += 1
                if count > 1:
                    raise AttributeError(
                        "Only one of the attributes %s is allowed for %s.type = %s"%(
                            s.keys(),param_name,param['type']))
                get[key] = value_type
        if count == 0:
            raise AttributeError(
                "One of the attributes %s is required for %s.type = %s"%(
                    s.keys(),param_name,param['type']))

    # Check that there aren't any extra keys in param:
    valid_keys += ignore
    valid_keys += [ 'type', 'current_val' ]  # These might be there, and it's ok.
    valid_keys += [ '#' ] # When we read in json files, there represent comments
    for key in param.keys():
        if key not in valid_keys:
            raise AttributeError(
                "Unexpected attribute %s found for parameter %s"%(key,param_name))

    return get


def GetAllParams(param, param_name, base, req={}, opt={}, single=[], ignore=[]):
    """@brief Check and get all the parameters for a particular item

    @return kwargs, safe
    """
    get = CheckAllParams(param,param_name,req,opt,single,ignore)
    kwargs = {}
    safe = True
    for (key, value_type) in sorted(get.items()):
        val, safe1 = ParseValue(param, key, base, value_type)
        safe = safe and safe1
        kwargs[key] = val
    # Just in case there are unicode strings.   python 2.6 doesn't like them in kwargs.
    kwargs = dict([(k.encode('utf-8'), v) for k,v in kwargs.iteritems()])
    return kwargs, safe


def GetCurrentValue(config, param_name):
    """@brief Return the current value of a parameter (either stored or a simple value)
    """
    param = config[param_name]
    if isinstance(param, dict):
        return param['current_val']
    else: 
        return param


#
# Now all the GenerateFrom functions:
#

def _GenerateFromG1G2(param, param_name, base, value_type):
    """@brief Return a Shear constructed from given (g1, g2)
    """
    req = { 'g1' : float, 'g2' : float }
    kwargs, safe = GetAllParams(param, param_name, base, req=req)
    #print 'Generate from G1G2: kwargs = ',kwargs
    return galsim.Shear(**kwargs), safe

def _GenerateFromE1E2(param, param_name, base, value_type):
    """@brief Return a Shear constructed from given (e1, e2)
    """
    req = { 'e1' : float, 'e2' : float }
    kwargs, safe = GetAllParams(param, param_name, base, req=req)
    return galsim.Shear(**kwargs), safe

def _GenerateFromEta1Eta2(param, param_name, base, value_type):
    """@brief Return a Shear constructed from given (eta1, eta2)
    """
    req = { 'eta1' : float, 'eta2' : float }
    kwargs, safe = GetAllParams(param, param_name, base, req=req)
    return galsim.Shear(**kwargs), safe

def _GenerateFromGBeta(param, param_name, base, value_type):
    """@brief Return a Shear constructed from given (g, beta)
    """
    req = { 'g' : float, 'beta' : galsim.Angle }
    kwargs, safe = GetAllParams(param, param_name, base, req=req)
    return galsim.Shear(**kwargs), safe

def _GenerateFromEBeta(param, param_name, base, value_type):
    """@brief Return a Shear constructed from given (e, beta)
    """
    req = { 'e' : float, 'beta' : galsim.Angle }
    kwargs, safe = GetAllParams(param, param_name, base, req=req)
    return galsim.Shear(**kwargs), safe

def _GenerateFromEtaBeta(param, param_name, base, value_type):
    """@brief Return a Shear constructed from given (eta, beta)
    """
    req = { 'eta' : float, 'beta' : galsim.Angle }
    kwargs, safe = GetAllParams(param, param_name, base, req=req)
    return galsim.Shear(**kwargs), safe

def _GenerateFromQBeta(param, param_name, base, value_type):
    """@brief Return a Shear constructed from given (q, beta)
    """
    req = { 'q' : float, 'beta' : galsim.Angle }
    kwargs, safe = GetAllParams(param, param_name, base, req=req)
    return galsim.Shear(**kwargs), safe

def _GenerateFromXY(param, param_name, base, value_type):
    """@brief Return a PositionD constructed from given (x,y)
    """
    req = { 'x' : float, 'y' : float }
    kwargs, safe = GetAllParams(param, param_name, base, req=req)
    return galsim.PositionD(**kwargs), safe

def _GenerateFromRTheta(param, param_name, base, value_type):
    """@brief Return a PositionD constructed from given (r,theta)
    """
    req = { 'r' : float, 'theta' : galsim.Angle }
    kwargs, safe = GetAllParams(param, param_name, base, req=req)
    r = kwargs['r']
    theta = kwargs['theta']
    import math
    return galsim.PositionD(r*math.cos(theta.rad()), r*math.sin(theta.rad())), safe

def _GenerateFromRad(param, param_name, base, value_type):
    """@brief Return an Angle constructed from given theta in radians
    """
    req = { 'theta' : float }
    kwargs, safe = GetAllParams(param, param_name, base, req=req)
    return kwargs['theta'] * galsim.radians, safe

def _GenerateFromDeg(param, param_name, base, value_type):
    """@brief Return an Angle constructed from given theta in degrees
    """
    req = { 'theta' : float }
    kwargs, safe = GetAllParams(param, param_name, base, req=req)
    return kwargs['theta'] * galsim.degrees, safe

<<<<<<< HEAD
def _GenerateFromRadians(param, param_name, base, value_type):
    """@brief Alias for Rad
    """
    return _GenerateFromRad(param, param_name, base, value_type)

def _GenerateFromDegrees(param, param_name, base, value_type):
    """@brief Alias for Deg
    """
    return _GenerateFromDeg(param, param_name, base, value_type)

def _GenerateFromCatalog(param, param_name, base, value_type):
=======
def _GenerateFromInputCatalog(param, param_name, base, value_type):
>>>>>>> 6d4fce07
    """@brief Return a value read from an input catalog
    """
    if 'catalog' not in base:
        raise ValueError("No input catalog available for %s.type = Catalog"%param_name)

    if 'num' in param:
        num, safe = ParseValue(param, 'num', base, int)
    else:
        num, safe = (0, True)

    if num < 0 or num >= len(base['catalog']):
        raise ValueError("num given for Catalog is invalid")

    input_cat = base['catalog'][num]

    # Setup the indexing sequence if it hasn't been specified.
    # The normal thing with an Catalog is to just use each object in order,
    # so we don't require the user to specify that by hand.  We can do it for them.
    SetDefaultIndex(param, input_cat.nobjects)

    # Coding note: the and/or bit is equivalent to a C ternary operator:
    #     input_cat.isfits ? str : int
    # which of course doesn't exist in python.  This does the same thing (so long as the 
    # middle item evaluates to true).
    req = { 'col' : input_cat.isfits and str or int , 'index' : int }
    kwargs, safe1 = GetAllParams(param, param_name, base, req=req, ignore=['num'])
    safe = safe and safe1

    if value_type is str:
        val = input_cat.get(**kwargs)
    elif value_type is float:
        val = input_cat.getFloat(**kwargs)
    elif value_type is int:
        val = input_cat.getInt(**kwargs)
    elif value_type is bool:
        val = _GetBoolValue(input_cat.get(**kwargs),param_name)

    #print 'Catalog: ',val
    return val, safe


def _GenerateFromDict(param, param_name, base, value_type):
    """@brief Return a value read from an input dict.
    """
    if 'dict' not in base:
        raise ValueError("No input dict available for %s.type = Dict"%param_name)

    req = { 'key' : str }
    opt = { 'num' : int }
    kwargs, safe = GetAllParams(param, param_name, base, req=req, opt=opt)
    key = kwargs['key']

    num = kwargs.get('num',0)
    if num < 0 or num >= len(base['dict']):
        raise ValueError("num given for Dictis invalid")
    d = base['dict'][num]

    return d.get(key), safe



def _GenerateFromFitsHeader(param, param_name, base, value_type):
    """@brief Return a value read from a FITS header
    """
    if 'fits_header' not in base:
        raise ValueError("No fits header available for %s.type = FitsHeader"%param_name)

    req = { 'key' : str }
    opt = { 'num' : int }
    kwargs, safe1 = GetAllParams(param, param_name, base, req=req, opt=opt)
    key = kwargs['key']

    num = kwargs.get('num',0)
    if num < 0 or num >= len(base['fits_header']):
        raise ValueError("num given for FitsHeader is invalid")
    header = base['fits_header'][num]

    if key not in header.keys():
        raise ValueError("key %s not found in the FITS header in %s"%(key,kwargs['file_name']))
    return header[key], safe


def _GenerateFromRandom(param, param_name, base, value_type):
    """@brief Return a random value drawn from a uniform distribution
    """
    if 'rng' not in base:
        raise ValueError("No base['rng'] available for %s.type = Random"%param_name)
    rng = base['rng']
    ud = galsim.UniformDeviate(rng)

    # Each value_type works a bit differently:
    if value_type is galsim.Angle:
        import math
        CheckAllParams(param, param_name)
        val = ud() * 2 * math.pi * galsim.radians
        #print 'Random angle = ',val
        return val, False
    elif value_type is bool:
        CheckAllParams(param, param_name)
        val = ud() < 0.5
        #print 'Random bool = ',val
        return val, False
    else:
        req = { 'min' : value_type , 'max' : value_type }
        kwargs, safe = GetAllParams(param, param_name, base, req=req)

        min = kwargs['min']
        max = kwargs['max']

        if value_type is int:
            import math
            val = int(math.floor(ud() * (max-min+1))) + min
            # In case ud() == 1
            if val > max: val = max
        else:
            val = ud() * (max-min) + min

        #print 'Random = ',val
        return val, False


def _GenerateFromRandomGaussian(param, param_name, base, value_type):
    """@brief Return a random value drawn from a Gaussian distribution
    """
    if 'rng' not in base:
        raise ValueError("No base['rng'] available for %s.type = RandomGaussian"%param_name)
    rng = base['rng']

    req = { 'sigma' : float }
    opt = { 'mean' : float, 'min' : float, 'max' : float }
    kwargs, safe = GetAllParams(param, param_name, base, req=req, opt=opt)

    sigma = kwargs['sigma']

    if 'gd' in base:
        # Minor subtlety here.  GaussianDeviate requires two random numbers to 
        # generate a single Gaussian deviate.  But then it gets a second 
        # deviate for free.  So it's more efficient to store gd than to make
        # a new one each time.  So check if we did that.
        gd = base['gd']
        if base['current_gdsigma'] != sigma:
            gd.setSigma(sigma)
            base['current_gdsigma'] = sigma
    else:
        # Otherwise, just go ahead and make a new one.
        gd = galsim.GaussianDeviate(rng,sigma=sigma)
        base['gd'] = gd
        base['current_gdsigma'] = sigma

    if 'min' in kwargs or 'max' in kwargs:
        # Clip at min/max.
        # However, special cases if min == mean or max == mean
        #  -- can use fabs to double the chances of falling in the range.
        mean = kwargs.get('mean',0.)
        min = kwargs.get('min',-float('inf'))
        max = kwargs.get('max',float('inf'))

        do_abs = False
        do_neg = False
        if min == mean:
            do_abs = True
            max -= mean
            min = -max
        elif max == mean:
            do_abs = True
            do_neg = True
            min -= mean
            max = -min
        else:
            min -= mean
            max -= mean
    
        # Emulate a do-while loop
        #print 'sigma = ',sigma
        import math
        while True:
            val = gd()
            #print 'val = ',val
            if do_abs: val = math.fabs(val)
            if val >= min and val <= max: break
        if do_neg: val = -val
        val += mean
    else:
        val = gd()
        if 'mean' in kwargs: val += kwargs['mean']

    #print 'RandomGaussian: ',val
    return val, False


def _GenerateFromRandomDistribution(param, param_name, base, value_type):
    """@brief Return a random value drawn from a user-defined probability distribution
    """
    if 'rng' not in base:
        raise ValueError("No rng available for %s.type = RandomDistribution"%param_name)
    rng = base['rng']

    opt = {'function' : str, 'interpolant' : str, 'npoints' : int, 
           'x_min' : float, 'x_max' : float }
    kwargs, safe = GetAllParams(param, param_name, base, opt=opt)
    
    if 'distdev' in base:
        # The overhead for making a DistDeviate is large enough that we'd rather not do it every 
        # time, so first check if we've already made one:
        distdev = base['distdev']
        if base['distdev_kwargs'] != kwargs:
            distdev=galsim.DistDeviate(rng,**kwargs)
            base['distdev'] = distdev
            base['distdev_kwargs'] = kwargs
    else:
        # Otherwise, just go ahead and make a new one.
        distdev=galsim.DistDeviate(rng,**kwargs)
        base['distdev'] = distdev
        base['distdev_kwargs'] = kwargs

    # Typically, the rng will change between successive calls to this, so reset the 
    # seed.  (The other internal calculations don't need to be redone unless the rest of the
    # kwargs have been changed.)
    distdev.reset(rng)

    val = distdev()
    #print 'distdev = ',val

    return val, False


def _GenerateFromRandomCircle(param, param_name, base, value_type):
    """@brief Return a PositionD drawn from a circular top hat distribution.
    """
    if 'rng' not in base:
        raise ValueError("No base['rng'] available for %s.type = RandomCircle"%param_name)
    rng = base['rng']

    req = { 'radius' : float }
    opt = { 'inner_radius' : float, 'center' : galsim.PositionD }
    kwargs, safe = GetAllParams(param, param_name, base, req=req, opt=opt)
    radius = kwargs['radius']

    ud = galsim.UniformDeviate(rng)
    max_rsq = radius**2
    if 'inner_radius' in kwargs:
        inner_radius = kwargs['inner_radius']
        min_rsq = inner_radius**2
    else:
        min_rsq = 0.
    # Emulate a do-while loop
    while True:
        x = (2*ud()-1) * radius
        y = (2*ud()-1) * radius
        #print 'x,y = ',x,y
        rsq = x**2 + y**2
        if rsq >= min_rsq and rsq <= max_rsq: break

    pos = galsim.PositionD(x,y)
    if 'center' in kwargs:
        pos += kwargs['center']

    #print 'RandomCircle: ',pos
    return pos, False


def _GenerateFromSequence(param, param_name, base, value_type):
    """@brief Return next in a sequence of integers
    """
    #print 'Start Sequence for ',param_name,' -- param = ',param
    opt = { 'first' : value_type, 'last' : value_type, 'step' : value_type,
            'repeat' : int, 'nitems' : int }
    kwargs, safe = GetAllParams(param, param_name, base, opt=opt)

    step = kwargs.get('step',1)
    first = kwargs.get('first',0)
    repeat = kwargs.get('repeat',1)
    last = kwargs.get('last',None)
    nitems = kwargs.get('nitems',None)
    #print 'first, step, last, repeat, nitems = ',first,step,last,repeat,nitems
    if repeat <= 0:
        raise ValueError(
            "Invalid repeat=%d (must be > 0) for %s.type = Sequence"%(repeat,param_name))
    if last is not None and nitems is not None:
        raise AttributeError(
            "At most one of the attributes last and nitems is allowed for %s.type = Sequence"%(
                param_name))

    if value_type is bool:
        # Then there are only really two valid sequences: Either 010101... or 101010...
        # Aside from the repeat value of course.
        if first:
            first = 1
            step = -1
            nitems = 2
        else:
            first = 0
            step = 1
            nitems = 2
        #print 'bool sequence: first, step, repeat, n => ',first,step,repeat,nitems

    elif value_type is float:
        if last is not None:
            nitems = int( (last-first)/step + 0.5 ) + 1
        #print 'float sequence: first, step, repeat, n => ',first,step,repeat,nitems
    else:
        if last is not None:
            nitems = (last - first)/step + 1
        #print 'int sequence: first, step, repeat, n => ',first,step,repeat,nitems

    k = base['seq_index']
    #print 'k = ',k

    k = k / repeat
    #print 'k/repeat = ',k

    if nitems is not None and nitems > 0:
        #print 'nitems = ',nitems
        k = k % nitems
        #print 'k%nitems = ',k

    index = first + k*step
    #print 'first + k*step = ',index

    return index, False


def _GenerateFromNumberedFile(param, param_name, base, value_type):
    """@brief Return a file_name using a root, a number, and an extension
    """
    #print 'Start NumberedFile for ',param_name,' -- param = ',param
    if 'num' not in param:
        param['num'] = { 'type' : 'Sequence' }
    req = { 'root' : str , 'num' : int }
    opt = { 'ext' : str , 'digits' : int }
    kwargs, safe = GetAllParams(param, param_name, base, req=req, opt=opt)

    template = kwargs['root']
    if 'digits' in kwargs:
        template += '%%0%dd'%kwargs['digits']
    else:
        template += '%d'
    if 'ext' in kwargs:
        template += kwargs['ext']
    #print 'template = ',template
    s = eval("'%s'%%%d"%(template,kwargs['num']))
    #print 'num = ',kwargs['num']
    #print 's = ',s
    
    return s, safe

def _GenerateFromFormattedStr(param, param_name, base, value_type):
    """@brief Create a string from a format string
    """
    #print 'Start FormattedStr for ',param_name,' -- param = ',param
    req = { 'format' : str }
    # Ignore items for now, we'll deal with it differently.
    ignore = [ 'items' ]
    params, safe = GetAllParams(param, param_name, base, req=req, ignore=ignore)
    #print 'params = ',params
    format = params['format']
    #print 'format = ',format

    # Check that items is present and is a list.
    if 'items' not in param:
        raise AttributeError("Attribute items is required for %s.type = FormattedStr"%param_name)
    items = param['items']
    if not isinstance(items,list):
        raise AttributeError("items entry for parameter %s is not a list."%param_name)

    # Figure out what types we are expecting for the list elements:
    tokens = format.split('%')
    val_types = []
    skip = False 
    for token in tokens[1:]:  # skip first one.
        # It we have set skip, then skip this one.
        if skip:
            skip = False
            continue
        # If token == '', then this is a %% in the original string.  Skip this and the next token.
        if len(token) == 0:
            skip = True
            continue
        token = token.lstrip('0123456789lLh') # ignore field size, and long/short specification
        if len(token) == 0:
            raise ValueError("Unable to parse '%s' as a valid format string"%format)
        if token[0].lower() in 'diouxX':
            val_types.append(int)
        elif token[0].lower() in 'eEfFgG':
            val_types.append(float)
        elif token[0].lower() in 'rs':
            val_types.append(str)
        else:
            raise ValueError("Unable to parse '%s' as a valid format string"%format)
    #print 'val_types = ',val_types

    if len(val_types) != len(items):
        raise ValueError(
            "Number of items for FormatStr (%d) does not match number expected from "%len(items)+
            "format string (%d)"%len(val_types))
    vals = []
    for index in range(len(items)):
        #print 'index = ',index,', val_type = ',val_types[index]
        val, safe1 = ParseValue(items, index, base, val_types[index])
        #print 'val = ',val
        safe = safe and safe1
        vals.append(val)
    #print 'vals = ',vals

    final_str = format%tuple(vals)
    #print 'final_str = ',final_str

    return final_str, safe


def _GenerateFromNFWHaloShear(param, param_name, base, value_type):
    """@brief Return a shear calculated from an NFWHalo object.
    """
    if 'sky_pos' not in base:
        raise ValueError("NFWHaloShear requested, but no position defined.")
    pos = base['sky_pos']
    #print 'nfw pos = ',pos

    if 'gal' not in base or 'redshift' not in base['gal']:
        raise ValueError("NFWHaloShear requested, but no gal.redshift defined.")
    redshift = GetCurrentValue(base['gal'],'redshift')

    if 'nfw_halo' not in base:
        raise ValueError("NFWHaloShear requested, but no input.nfw_halo defined.")

    opt = { 'num' : int }
    kwargs = GetAllParams(param, param_name, base, opt=opt)[0]

    num = kwargs.get('num',0)
    if num < 0 or num >= len(base['nfw_halo']):
        raise ValueError("num given for NFWHaloShear is invalid")
    nfw_halo = base['nfw_halo'][num]

    #print 'NFWHaloShear: pos = ',pos,' z = ',redshift
    try:
        g1,g2 = nfw_halo.getShear(pos,redshift)
        #print 'g1,g2 = ',g1,g2
        shear = galsim.Shear(g1=g1,g2=g2)
    except Exception as e:
        #print e
        import warnings
        warnings.warn("Warning: NFWHalo shear is invalid -- probably strong lensing!  " +
                      "Using shear = 0.")
        shear = galsim.Shear(g1=0,g2=0)
    #print 'shear = ',shear
    return shear, False


def _GenerateFromNFWHaloMagnification(param, param_name, base, value_type):
    """@brief Return a magnification calculated from an NFWHalo object.
    """
    if 'sky_pos' not in base:
        raise ValueError("NFWHaloMagnification requested, but no position defined.")
    pos = base['sky_pos']
    #print 'nfw pos = ',pos

    if 'gal' not in base or 'redshift' not in base['gal']:
        raise ValueError("NFWHaloMagnification requested, but no gal.redshift defined.")
    redshift = GetCurrentValue(base['gal'],'redshift')

    if 'nfw_halo' not in base:
        raise ValueError("NFWHaloMagnification requested, but no input.nfw_halo defined.")
 
    opt = { 'max_mu' : float, 'num' : int }
    kwargs = GetAllParams(param, param_name, base, opt=opt)[0]

    num = kwargs.get('num',0)
    if num < 0 or num >= len(base['nfw_halo']):
        raise ValueError("num given for NFWHaloMagnification is invalid")
    nfw_halo = base['nfw_halo'][num]

    #print 'NFWHaloMagnification: pos = ',pos,' z = ',redshift
    mu = nfw_halo.getMagnification(pos,redshift)

    max_mu = kwargs.get('max_mu', 25.)
    if not max_mu > 0.: 
        raise ValueError(
            "Invalid max_mu=%f (must be > 0) for %s.type = NFWHaloMagnification"%(
                max_mu,param_name))

    if mu < 0 or mu > max_mu:
        #print 'mu = ',mu
        import warnings
        warnings.warn("Warning: NFWHalo mu = %f means strong lensing!  Using mu=%f"%(mu,max_mu))
        mu = max_mu

    #print 'mu = ',mu
    return mu, False


def _GenerateFromPowerSpectrumShear(param, param_name, base, value_type):
    """@brief Return a shear calculated from a PowerSpectrum object.
    """
    if 'sky_pos' not in base:
        raise ValueError("PowerSpectrumShear requested, but no position defined.")
    pos = base['sky_pos']

    if 'power_spectrum' not in base:
        raise ValueError("PowerSpectrumShear requested, but no input.power_spectrum defined.")
    
    opt = { 'num' : int }
    kwargs = GetAllParams(param, param_name, base, opt=opt)[0]

    num = kwargs.get('num',0)
    if num < 0 or num >= len(base['power_spectrum']):
        raise ValueError("num given for PowerSpectrumShear is invalid")
    power_spectrum = base['power_spectrum'][num]

    #print 'PowerSpectrumShear: pos = ',pos
    try:
        g1,g2 = power_spectrum.getShear(pos)
        #print 'g1,g2 = ',g1,g2
        shear = galsim.Shear(g1=g1,g2=g2)
    except Exception as e:
        #print e
        import warnings
        warnings.warn("Warning: PowerSpectrum shear is invalid -- probably strong lensing!  " +
                      "Using shear = 0.")
        shear = galsim.Shear(g1=0,g2=0)
    #print 'shear = ',shear
    return shear, False

def _GenerateFromPowerSpectrumMagnification(param, param_name, base, value_type):
    """@brief Return a magnification calculated from a PowerSpectrum object.
    """
    if 'sky_pos' not in base:
        raise ValueError("PowerSpectrumMagnification requested, but no position defined.")
    pos = base['sky_pos']

    if 'power_spectrum' not in base:
        raise ValueError("PowerSpectrumMagnification requested, but no input.power_spectrum "
                         "defined.")

    opt = { 'max_mu' : float, 'num' : int }
    kwargs = GetAllParams(param, param_name, base, opt=opt)[0]

    num = kwargs.get('num',0)
    if num < 0 or num >= len(base['power_spectrum']):
        raise ValueError("num given for PowerSpectrumShear is invalid")
    power_spectrum = base['power_spectrum'][num]

    mu = power_spectrum.getMagnification(pos)

    max_mu = kwargs.get('max_mu', 25.)
    if not max_mu > 0.: 
        raise ValueError(
            "Invalid max_mu=%f (must be > 0) for %s.type = PowerSpectrumMagnification"%(
                max_mu,param_name))

    if mu < 0 or mu > max_mu:
        #print 'mu = ',mu
        import warnings
        warnings.warn("Warning: PowerSpectrum mu = %f means strong lensing!  Using mu=%f"%(
            mu,max_mu))
        mu = max_mu
    return mu, False

def _GenerateFromList(param, param_name, base, value_type):
    """@brief Return next item from a provided list
    """
    req = { 'items' : list }
    opt = { 'index' : int }
    # Only Check, not Get.  We need to handle items a bit differently, since it's a list.
    CheckAllParams(param, param_name, req=req, opt=opt)
    items = param['items']
    if not isinstance(items,list):
        raise AttributeError("items entry for parameter %s is not a list."%param_name)

    # Setup the indexing sequence if it hasn't been specified using the length of items.
    SetDefaultIndex(param, len(items))
    index, safe = ParseValue(param, 'index', base, int)

    if index < 0 or index >= len(items):
        raise AttributeError("index %d out of bounds for parameter %s"%(index,param_name))
    val, safe1 = ParseValue(items, index, base, value_type)
    safe = safe and safe1
    return val, safe
 
def _type_by_letter(key):
    if len(key) < 2:
        raise AttributeError("Invalid user-defined variable %r"%key)
    if key[0] == 'f':
        return float
    elif key[0] == 'i':
        return int
    elif key[0] == 'b':
        return bool
    elif key[0] == 's':
        return str
    elif key[0] == 'a':
        return galsim.Angle
    elif key[0] == 'p':
        return galsim.PositionD
    elif key[0] == 'g':
        return galsim.Shear
    else:
        raise AttributeError("Invalid Eval variable: %s (starts with an invalid letter)"%key)

def _GenerateFromEval(param, param_name, base, value_type):
    """@brief Evaluate a string as the provided type
    """
    #print 'Start Eval for ',param_name
    req = { 'str' : str }
    opt = {}
    ignore = [ 'type' , 'current_val' ]
    for key in param.keys():
        if key not in (ignore + req.keys()):
            opt[key] = _type_by_letter(key)
    #print 'opt = ',opt
    #print 'base has ',base.keys()
            
    params, safe = GetAllParams(param, param_name, base, req=req, opt=opt, ignore=ignore)
    #print 'params = ',params
    string = params['str']
    #print 'string = ',string

    # Bring the user-defined variables into scope.
    for key in opt.keys():
        exec(key[1:] + ' = params[key]')
        #print key[1:],'=',eval(key[1:])

    # Also bring in any top level eval_variables
    if 'eval_variables' in base:
        #print 'found eval_variables = ',base['eval_variables']
        if not isinstance(base['eval_variables'],dict):
            raise AttributeError("eval_variables must be a dict")
        opt = {}
        for key in base['eval_variables'].keys():
            if key not in ignore:
                opt[key] = _type_by_letter(key)
        #print 'opt = ',opt
        params, safe1 = GetAllParams(base['eval_variables'], 'eval_variables', base, opt=opt,
                                     ignore=ignore)
        #print 'params = ',params
        safe = safe and safe1
        for key in opt.keys():
            exec(key[1:] + ' = params[key]')
            #print key[1:],'=',eval(key[1:])

    # Also, we allow the use of math functions
    import math
    import numpy
    import os

    # Try evaluating the string as is.
    try:
        val = value_type(eval(string))
        #print 'Simple success: val = ',val
        return val, safe
    except:
        pass

    # Then try bringing in the allowed variables to see if that works:
    if 'image_pos' in base:
        image_pos = base['image_pos']
    if 'sky_pos' in base:
        sky_pos = base['sky_pos']
    if 'rng' in base:
        rng = base['rng']
    for key in galsim.config.valid_input_types.keys():
        if key in base:
            exec(key + ' = base[key]')

    try:
        val = value_type(eval(string))
        #print 'Needed pos: val = ',val
        return val, False
    except:
        raise ValueError("Unable to evaluate string %r as a %s for %s"%(
                string,value_type,param_name))


def SetDefaultIndex(config, num):
    """
    When the number of items in a list is known, we allow the user to omit some of 
    the parameters of a Sequence or Random and set them automatically based on the 
    size of the list, catalog, etc.
    """
    if 'index' not in config:
        config['index'] = { 'type' : 'Sequence', 'nitems' : num }
    elif isinstance(config['index'],dict) and 'type' in config['index'] :
        index = config['index']
        type = index['type']
        if ( type == 'Sequence' and 
             ('step' not in index or (isinstance(index['step'],int) and index['step'] > 0) ) and
             'last' not in index and 'nitems' not in index ):
            index['last'] = num-1
        elif ( type == 'Sequence' and 
             ('step' in index and (isinstance(index['step'],int) and index['step'] < 0) ) ):
            if 'first' not in index:
                index['first'] = num-1
            if 'last' not in index and 'nitems' not in index:
                index['last'] = 0
        elif type == 'Random':
            if 'max' not in index:
                index['max'] = num-1
            if 'min' not in index:
                index['min'] = 0

<|MERGE_RESOLUTION|>--- conflicted
+++ resolved
@@ -19,37 +19,6 @@
 import galsim
 
 valid_value_types = {
-<<<<<<< HEAD
-    'List' : [ float, int, bool, str, galsim.Angle, galsim.Shear, galsim.PositionD ],
-    'Eval' : [ float, int, bool, str, galsim.Angle, galsim.Shear, galsim.PositionD ],
-    'Catalog' : [ float, int, bool, str ],
-    'Dict' : [ float, int, bool, str ],
-    'FitsHeader' : [ float, int, bool, str ],
-    'Sequence' : [ float, int, bool ],
-    'Random' : [ float, int, bool, galsim.Angle ],
-    'RandomGaussian' : [ float ],
-    'RandomDistribution' : [ float ],
-    'RandomCircle' : [ galsim.PositionD ],
-    'NumberedFile' : [ str ],
-    'FormattedStr' : [ str ],
-    'Rad' : [ galsim.Angle ],
-    'Radians' : [ galsim.Angle ],
-    'Deg' : [ galsim.Angle ],
-    'Degrees' : [ galsim.Angle ],
-    'E1E2' : [ galsim.Shear ],
-    'EBeta' : [ galsim.Shear ],
-    'G1G2' : [ galsim.Shear ],
-    'GBeta' : [ galsim.Shear ],
-    'Eta1Eta2' : [ galsim.Shear ],
-    'EtaBeta' : [ galsim.Shear ],
-    'QBeta' : [ galsim.Shear ],
-    'XY' : [ galsim.PositionD ],
-    'RTheta' : [ galsim.PositionD ],
-    'NFWHaloShear' : [ galsim.Shear ],
-    'NFWHaloMagnification' : [ float ],
-    'PowerSpectrumShear' : [ galsim.Shear ],
-    'PowerSpectrumMagnification' : [ float ],
-=======
     # The values are tuples with:
     # - the build function to call
     # - a list of types for which the type is valid
@@ -57,7 +26,8 @@
               [ float, int, bool, str, galsim.Angle, galsim.Shear, galsim.PositionD ]),
     'Eval' : ('_GenerateFromEval', 
               [ float, int, bool, str, galsim.Angle, galsim.Shear, galsim.PositionD ]),
-    'InputCatalog' : ('_GenerateFromInputCatalog', [ float, int, bool, str ]),
+    'Catalog' : ('_GenerateFromCatalog', [ float, int, bool, str ]),
+    'Dict' : ('_GenerateFromDict', [ float, int, bool, str ]),
     'FitsHeader' : ('_GenerateFromFitsHeader', [ float, int, bool, str ]),
     'Sequence' : ('_GenerateFromSequence', [ float, int, bool ]),
     'Random' : ('_GenerateFromRandom', [ float, int, bool, galsim.Angle ]),
@@ -83,7 +53,6 @@
     'NFWHaloMagnification' : ('_GenerateFromNFWHaloMagnification', [ float ]),
     'PowerSpectrumShear' : ('_GenerateFromPowerSpectrumShear', [ galsim.Shear ]),
     'PowerSpectrumMagnification' : ('_GenerateFromPowerSpectrumMagnification', [ float ]),
->>>>>>> 6d4fce07
 }
  
 def ParseValue(config, param_name, base, value_type):
@@ -361,21 +330,7 @@
     kwargs, safe = GetAllParams(param, param_name, base, req=req)
     return kwargs['theta'] * galsim.degrees, safe
 
-<<<<<<< HEAD
-def _GenerateFromRadians(param, param_name, base, value_type):
-    """@brief Alias for Rad
-    """
-    return _GenerateFromRad(param, param_name, base, value_type)
-
-def _GenerateFromDegrees(param, param_name, base, value_type):
-    """@brief Alias for Deg
-    """
-    return _GenerateFromDeg(param, param_name, base, value_type)
-
 def _GenerateFromCatalog(param, param_name, base, value_type):
-=======
-def _GenerateFromInputCatalog(param, param_name, base, value_type):
->>>>>>> 6d4fce07
     """@brief Return a value read from an input catalog
     """
     if 'catalog' not in base:
