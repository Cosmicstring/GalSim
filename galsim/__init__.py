# Copyright (c) 2012-2015 by the GalSim developers team on GitHub
# https://github.com/GalSim-developers
#
# This file is part of GalSim: The modular galaxy image simulation toolkit.
# https://github.com/GalSim-developers/GalSim
#
# GalSim is free software: redistribution and use in source and binary forms,
# with or without modification, are permitted provided that the following
# conditions are met:
#
# 1. Redistributions of source code must retain the above copyright notice, this
#    list of conditions, and the disclaimer given in the accompanying LICENSE
#    file.
# 2. Redistributions in binary form must reproduce the above copyright notice,
#    this list of conditions, and the disclaimer given in the documentation
#    and/or other materials provided with the distribution.
#
"""
GalSim: The modular galaxy image simulation toolkit

GalSim is open-source software for simulating images of astronomical objects
(stars, galaxies) in a variety of ways.  The bulk of the calculations are
carried out in C++, and the user interface is in python.  In addition, the code
can operate directly on "config" files, for those users who prefer not to work
in python.  The impetus for the software package was a weak lensing community
data challenge, called GREAT3:

    http://great3challenge.info/

However, the code has numerous additional capabilities beyond those needed for
the challenge, and has been useful for a number of projects that needed to
simulate high-fidelity galaxy images with accurate sizes and shears.

For an overview of GalSim workflow and python tools, please see the file
`doc/GalSim_Quick_Reference.pdf` in the GalSim repository.  A guide to using
the configuration files to generate simulations, a FAQ for installation issues,
a link to Doxygen-generated documentation, and other useful references can be
found on the GalSim wiki,

    https://github.com/GalSim-developers/GalSim/wiki

If you experience any issues with the software, or if you would like to file
a feature request, please do so on the main github site for GalSim,

    https://github.com/GalSim-developers/GalSim

Finally, if you have questions about how to do something in GalSim, you may
ask a question on StackOverflow,

    http://stackoverflow.com/

Use the galsim tag to flag it as a question about GalSim.



Copyright (c) 2012-2015 by the GalSim developers team on GitHub
https://github.com/GalSim-developers

Redistribution and use in source and binary forms, with or without
modification, are permitted provided that the following conditions are met:

1. Redistributions of source code must retain the above copyright notice, this
   list of conditions and the following disclaimer.
2. Redistributions in binary form must reproduce the above copyright notice,
   this list of conditions and the following disclaimer in the documentation
   and/or other materials provided with the distribution.

This software is made available to you on an ``as is'' basis with no
representations or warranties, express or implied, including but not
limited to any warranty of performance, merchantability, fitness for a
particular purpose, commercial utility, non-infringement or title.
Neither the authors nor the organizations providing the support under
which the work was developed will be liable to you or any third party
with respect to any claim arising from your further development of the
software or any products related to or derived from the software, or for
lost profits, business interruption, or indirect special or consequential
damages of any kind.
"""

# The version is stored in _version.py as recommended here:
# http://stackoverflow.com/questions/458550/standard-way-to-embed-version-into-python-package
# We don't use setup.py, so it's not so important to do it this way, but if we ever switch...
# And it does make it a bit easier to get the version number in SCons too.
from _version import __version__, __version_info__


# Define the current code version, in addition to the hidden attribute, to be consistent with
# previous GalSim versions that indicated the version number in this way.
version = __version__

# Import things from other files we want to be in the galsim namespace

# First some basic building blocks that don't usually depend on anything else
<<<<<<< HEAD
from position import PositionI, PositionD
from bounds import BoundsI, BoundsD
from shear import Shear
from angle import Angle, AngleUnit, radians, hours, degrees, arcmin, arcsec, HMS_Angle, DMS_Angle
from catalog import Catalog, Dict, OutputCatalog
from scene import COSMOSCatalog
from table import LookupTable
=======
from .position import PositionI, PositionD
from .bounds import BoundsI, BoundsD
from .shear import Shear
from .angle import Angle, AngleUnit, radians, hours, degrees, arcmin, arcsec, HMS_Angle, DMS_Angle
from .catalog import Catalog, Dict
from .scene import COSMOSCatalog
from .table import LookupTable
>>>>>>> cf439526

# Image
from .image import Image, ImageS, ImageI, ImageF, ImageD

# Noise
from .random import BaseDeviate, UniformDeviate, GaussianDeviate, PoissonDeviate, DistDeviate
from .random import BinomialDeviate, Chi2Deviate, GammaDeviate, WeibullDeviate
from .noise import BaseNoise, GaussianNoise, PoissonNoise, CCDNoise
from .noise import DeviateNoise, VariableGaussianNoise
from .correlatednoise import CorrelatedNoise, getCOSMOSNoise, UncorrelatedNoise

# GSObject
from .base import GSParams, GSObject, Gaussian, Moffat, Airy, Kolmogorov, Pixel, Box, TopHat
from .base import Exponential, Sersic, DeVaucouleurs, Spergel
from .real import RealGalaxy, RealGalaxyCatalog, simReal
from .optics import OpticalPSF
from .shapelet import Shapelet, ShapeletSize, FitShapelet
from .interpolatedimage import Interpolant
from .interpolatedimage import Nearest, Linear, Cubic, Quintic, Lanczos, SincInterpolant, Delta
from .interpolatedimage import InterpolatedImage, InterpolatedKImage
from .compound import Add, Sum, Convolve, Convolution, Deconvolve, Deconvolution
from .compound import AutoConvolve, AutoConvolution, AutoCorrelate, AutoCorrelation
from .transform import Transform, Transformation

# Chromatic
from .chromatic import ChromaticObject, ChromaticAtmosphere, Chromatic, ChromaticSum
from .chromatic import ChromaticConvolution, ChromaticDeconvolution, ChromaticAutoConvolution
from .chromatic import ChromaticAutoCorrelation, ChromaticTransformation
from .chromatic import ChromaticOpticalPSF, ChromaticAiry, InterpolatedChromaticObject
from .sed import SED
from .bandpass import Bandpass

# WCS
from .fits import FitsHeader
from .celestial import CelestialCoord
from .wcs import BaseWCS, PixelScale, ShearWCS, JacobianWCS
from .wcs import OffsetWCS, OffsetShearWCS, AffineTransform, UVFunction, RaDecFunction
from .fitswcs import AstropyWCS, PyAstWCS, WcsToolsWCS, GSFitsWCS, FitsWCS, TanWCS

# Lensing stuff
from .lensing_ps import PowerSpectrum
from .nfw_halo import NFWHalo, Cosmology

# Detector effects
# Everything here is migrated into the Image class, so nothing to import by name.
from . import detectors

# Deprecation warning class
from .deprecated import GalSimDeprecationWarning

# Packages we intentionally keep separate.  E.g. requires galsim.fits.read(...)
from . import fits
from . import config
from . import integ
from . import bessel
from . import pse
from . import hsm
from . import dcr
from . import meta_data
from . import cdmodel<|MERGE_RESOLUTION|>--- conflicted
+++ resolved
@@ -91,23 +91,13 @@
 # Import things from other files we want to be in the galsim namespace
 
 # First some basic building blocks that don't usually depend on anything else
-<<<<<<< HEAD
-from position import PositionI, PositionD
-from bounds import BoundsI, BoundsD
-from shear import Shear
-from angle import Angle, AngleUnit, radians, hours, degrees, arcmin, arcsec, HMS_Angle, DMS_Angle
-from catalog import Catalog, Dict, OutputCatalog
-from scene import COSMOSCatalog
-from table import LookupTable
-=======
 from .position import PositionI, PositionD
 from .bounds import BoundsI, BoundsD
 from .shear import Shear
 from .angle import Angle, AngleUnit, radians, hours, degrees, arcmin, arcsec, HMS_Angle, DMS_Angle
-from .catalog import Catalog, Dict
+from .catalog import Catalog, Dict, OutputCatalog
 from .scene import COSMOSCatalog
 from .table import LookupTable
->>>>>>> cf439526
 
 # Image
 from .image import Image, ImageS, ImageI, ImageF, ImageD
