import galsim
import utilities

"""@file real.py @brief Necessary functions for dealing with real galaxies and their catalogs.
"""

class RealGalaxyCatalog:
    """@brief Class containing a catalog with information about real galaxy training data.

    The RealGalaxyCatalog class reads in and stores information about a specific training sample of
    realistic galaxies. We assume that all files containing the images (galaxies and PSFs) live in
    one directory; they could be individual files, or multiple HDUs of the same file.  Currently
    there is no functionality that lets this be a FITS data cube, because we assume that the object
    postage stamps will in general need to be different sizes depending on the galaxy size.  For
    example, if the catalog is called 'catalog.fits' and is in the working directory, and the images
    are in a subdirectory called 'images', then the RealGalaxyCatalog can be read in as follows:

    my_rgc = galsim.RealGalaxyCatalog('./catalog.fits','images')

    To explore for the future: scaling with number of galaxies, adding more information as needed,
    and other i/o related issues.

    Parameters
    ----------
    @param filename   The file containing the catalog (including full path).
    @param imagedir   The directory containing the images.
    """
    def __init__(self, filename, imagedir):
        import os
        if not os.path.isdir(imagedir):
            raise RuntimeError(imagedir+' directory does not exist!')
        import pyfits
        cat = pyfits.getdata(filename)
        self.filename = filename # store the filename from which the catalog was read
        self.imagedir = imagedir # store the directory containing all image files (gal, PSF)
        self.n = len(cat) # number of objects in the catalog
        self.ident = cat.field('ident') # ID for object in the training sample
        self.gal_filename = cat.field('gal_filename') # file containing the galaxy image
        self.PSF_filename = cat.field('PSF_filename') # file containing the PSF image
        self.gal_hdu = cat.field('gal_hdu') # HDU containing the galaxy image
        self.PSF_hdu = cat.field('PSF_hdu') # HDU containing the PSF image
        self.pixel_scale = cat.field('pixel_scale') # pixel scale for the image (could be different
        # if we have training data from other datasets... let's be general here and make it a vector
        # in case of mixed training set)
        self.mag = cat.field('mag') # apparent magnitude
        self.band = cat.field('band') # bandpass in which apparent mag is measured, e.g., "F814W"
        self.weight = cat.field('weight') # weight factor to account for size-dependent probability
        self.preloaded = False
        # of galaxy inclusion in training sample

        ## eventually I think we'll want information about the training dataset, 
        ## i.e. (dataset, ID within dataset)

        # note: am assuming that pyfits takes care of error handling, e.g., if the file does not
        # exist, there's no field with that name, etc.
        # also note: will be adding bits of information, like noise properties and galaxy fit params

    def get_index_for_id(self, ID):
        """
        Find which index number corresponds to the value ID in the ident field.
        """
        if ID in self.ident:
            return self.ident.index(ID)
        else:
            raise ValueError('ID %s not found in list of IDs'%ID)

    def preload(self):
        """
        Preload the files into memory.
        
        There are memory implications to this, so we don't do this by default.
        However, it can be a big speedup if memory isn't an issue.  Especially
        if many (or all) of the images are stored in the same file as different HDUs.
        """
        import pyfits
        import os
        self.preloaded = True
        self.loaded_files = {}
        for filename in self.gal_filename:
            if filename not in self.loaded_files:
                full_filename = os.path.join(self.imagedir,filename)
                self.loaded_files[filename] = pyfits.open(full_filename)
        for filename in self.PSF_filename:
            if filename not in self.loaded_files:
                full_filename = os.path.join(self.imagedir,filename)
                self.loaded_files[filename] = pyfits.open(full_filename)

    def getGal(self,i):
        """
        Returns the galaxy at index i as an ImageViewD object.
        """
        if i >= len(self.gal_filename):
            raise IndexError(
                'index %d given to getGal is out of range (0..%d)'%(i,len(self.gal_filename)-1))
        import pyfits
        import os
        import numpy
        if self.preloaded:
            array = self.loaded_files[self.gal_filename[i]][self.gal_hdu[i]].data
        else:
            filename = os.path.join(self.imagedir,self.gal_filename[i])
            array = pyfits.getdata(filename,self.gal_hdu[i])
        return galsim.ImageViewD(numpy.ascontiguousarray(array.astype(numpy.float64)))

    def getPSF(self,i):
        """
        Returns the PSF at index i as an ImageViewD object.
        """
        if i >= len(self.PSF_filename):
            raise IndexError(
                'index %d given to getPSF is out of range (0..%d)'%(i,len(self.PSF_filename)-1))
        import pyfits
        import os
        import numpy
        if self.preloaded:
            array = self.loaded_files[self.PSF_filename[i]][self.PSF_hdu[i]].data
        else:
            filename = os.path.join(self.imagedir,self.PSF_filename[i])
            array = pyfits.getdata(filename,self.PSF_hdu[i])
        return galsim.ImageViewD(numpy.ascontiguousarray(array.astype(numpy.float64)))


def simReal(real_galaxy, target_PSF, target_pixel_scale, g1 = 0.0, g2 = 0.0, rotation_angle = None, 
            rand_rotate = True, uniform_deviate = None, target_flux = 1000.0,
            image=None):
    """@brief Function to simulate images (no added noise) from real galaxy training data.

    This function takes a RealGalaxy from some training set, and manipulates it as needed to
    simulate a (no-noise-added) image from some lower-resolution telescope.  It thus requires a
    target ePSF (which could be an image, or one of our base classes) that represents all PSF
    components including the pixel response, and a target pixel scale.  The default rotation option
    is to impose a random rotation to make irrelevant any real shears in the galaxy training data
    (optionally, the RNG can be supplied).  This default can be turned off by setting rand_rotate =
    False or by requesting a specific rotation angle using the rotation_angle keyword, in which case
    rand_rotate is ignored.  Optionally, the user can specify a shear (default 0).  Finally, they
    can specify a flux normalization for the final image, default 1000.

    Parameters
    ----------
    @param real_galaxy         The RealGalaxy object to use.
    @param target_PSF          The target PSF, either one of our base classes or an ImageView/Image.
    @param target_pixel_scale  The pixel scale for the final image, in arcsec.
    @param g1                  First component of shear to impose (components defined with respect
                                                                   to pixel coordinates), default 0.
    @param g2                  Second component of shear to impose, default 0.
    @param rotation_angle      Angle by which to rotate the galaxy (must be an Angle instance).
    @param rand_rotate         If true (default) then impose a random rotation on the training
                               galaxy; this is ignored if rotation_angle is set.
    @param uniform_deviate     Uniform RNG to use for selection of the random rotation angle
                               (optional).
    @param target_flux         The target flux in the output galaxy image, default 1000.
    @param image               As with the GSObject.draw function, if an image is provided,
                               then it will be used and returned.
                               If image=None, then an appropriately sized image will be created.
    """
    # do some checking of arguments
    if not isinstance(real_galaxy, galsim.RealGalaxy):
        raise RuntimeError("Error: simReal requires a RealGalaxy!")
    for Class in galsim.Image.itervalues():
        if isinstance(target_PSF, Class):
            lan5 = galsim.Lanczos(5, conserve_flux = True, tol = 1.e-4)
            interp2d = galsim.InterpolantXY(lan5)
            target_PSF = galsim.SBInterpolatedImage(target_PSF.view(), interp2d, dx = target_pixel_scale)
            break
    for Class in galsim.ImageView.itervalues():
        if isinstance(target_PSF, Class):
            lan5 = galsim.Lanczos(5, conserve_flux = True, tol = 1.e-4)
            interp2d = galsim.InterpolantXY(lan5)
            target_PSF = galsim.SBInterpolatedImage(target_PSF, interp2d, dx = target_pixel_scale)
            break
    if isinstance(target_PSF, galsim.GSObject):
        target_PSF = target_PSF.SBProfile
    if not isinstance(target_PSF, galsim.SBProfile):
        raise RuntimeError("Error: target PSF is not an Image, ImageView, SBProfile, or GSObject!")
    if rotation_angle != None and not isinstance(rotation_angle, galsim.Angle):
        raise RuntimeError("Error: specified rotation angle is not an Angle instance!")
    if (target_pixel_scale < real_galaxy.pixel_scale):
        import warnings
        message = "Warning: requested pixel scale is higher resolution than original!"
        warnings.warn(message)
    import math # needed for pi, sqrt below
    g = math.sqrt(g1**2 + g2**2)
    if g > 1:
        raise RuntimeError("Error: requested shear is >1!")

    # make sure target PSF is normalized
    target_PSF.setFlux(1.0)

    real_galaxy_copy = real_galaxy.copy()

    # rotate
    if rotation_angle != None:
        real_galaxy_copy.applyRotation(rotation_angle)
    elif rotation_angle == None and rand_rotate == True:
        if uniform_deviate == None:
            uniform_deviate = galsim.UniformDeviate()
        rand_angle = galsim.Angle(math.pi*uniform_deviate(), galsim.radians)
        real_galaxy_copy.applyRotation(rand_angle)

    # set fluxes
    real_galaxy_copy.setFlux(target_flux)

    # shear
    if (g1 != 0.0 or g2 != 0.0):
<<<<<<< HEAD
        sheared = real_galaxy.createSheared(g1=g1, g2=g2)
    else:
        sheared = real_galaxy
=======
        real_galaxy_copy.applyShear(g1,g2)
>>>>>>> e15155ee

    # convolve, resample
    out_gal = galsim.Convolve([real_galaxy_copy, galsim.GSObject(target_PSF)])
    image = out_gal.draw(image=image, dx = target_pixel_scale)

    # return simulated image
    return image<|MERGE_RESOLUTION|>--- conflicted
+++ resolved
@@ -202,13 +202,7 @@
 
     # shear
     if (g1 != 0.0 or g2 != 0.0):
-<<<<<<< HEAD
-        sheared = real_galaxy.createSheared(g1=g1, g2=g2)
-    else:
-        sheared = real_galaxy
-=======
-        real_galaxy_copy.applyShear(g1,g2)
->>>>>>> e15155ee
+        real_galaxy_copy.applyShear(g1=g1,g2=g2)
 
     # convolve, resample
     out_gal = galsim.Convolve([real_galaxy_copy, galsim.GSObject(target_PSF)])
