--- conflicted
+++ resolved
@@ -163,13 +163,8 @@
         return galsim.ImageViewD(numpy.ascontiguousarray(array.astype(numpy.float64)))
 
 
-<<<<<<< HEAD
-def simReal(real_galaxy, target_PSF, target_pixel_scale, g1 = 0.0, g2 = 0.0, rotation_angle = None, 
-            rand_rotate = True, rng = None, target_flux = 1000.0, image=None):
-=======
 def simReal(real_galaxy, target_PSF, target_pixel_scale, g1=0.0, g2=0.0, rotation_angle=None, 
-            rand_rotate=True, uniform_deviate=None, target_flux=1000.0, image=None):
->>>>>>> b8bb81d8
+            rand_rotate=True, rng=None, target_flux=1000.0, image=None):
     """Function to simulate images (no added noise) from real galaxy training data.
 
     This function takes a RealGalaxy from some training set, and manipulates it as needed to 
@@ -190,29 +185,18 @@
     @param target_PSF          The target PSF, either one of our base classes or an ImageView/Image.
     @param target_pixel_scale  The pixel scale for the final image, in arcsec.
     @param g1                  First component of shear to impose (components defined with respect
-<<<<<<< HEAD
-                                                                   to pixel coordinates), default 0.
-    @param g2                  Second component of shear to impose, default 0.
-    @param rotation_angle      Angle by which to rotate the galaxy (must be an Angle instance).
-    @param rand_rotate         If `True` (default) then impose a random rotation on the training
-                               galaxy; this is ignored if `rotation_angle` is set.
-    @param rng                 A random number generator to use for the random rotation angle.
-                               (may be any kind of BaseDeviate or None) (default = None)
-    @param target_flux         The target flux in the output galaxy image, default 1000.
-    @param image               As with the GSObject.draw function, if an image is provided,
-=======
                                to pixel coordinates), default `g1 = 0.`
     @param g2                  Second component of shear to impose, default `g2 = 0.`
-    @param rotation_angle      Angle by which to rotate the galaxy (must be a galsim.Angle() 
+    @param rotation_angle      Angle by which to rotate the galaxy (must be a galsim.Angle 
                                instance).
     @param rand_rotate         If `rand_rotate = True` (default) then impose a random rotation on 
                                the training galaxy; this is ignored if `rotation_angle` is set.
-    @param uniform_deviate     Uniform RNG to use for selection of the random rotation angle
-                               (optional, must be a galsim.UniformDeviate() if supplied).
+    @param rng                 A random number generator to use for selection of the random 
+                               rotation angle. (optional, may be any kind of galsim.BaseDeviate 
+                               or None)
     @param target_flux         The target flux in the output galaxy image, default 
                                `target_flux = 1000.`
     @param image               As with the GSObject.draw() function, if an image is provided,
->>>>>>> b8bb81d8
                                then it will be used and returned.
                                If `image=None`, then an appropriately sized image will be created.
     @return A simulated galaxy image.  The input RealGalaxy is unmodified. 
