# Copyright 2012, 2013 The GalSim developers:
# https://github.com/GalSim-developers
#
# This file is part of GalSim: The modular galaxy image simulation toolkit.
#
# GalSim is free software: you can redistribute it and/or modify
# it under the terms of the GNU General Public License as published by
# the Free Software Foundation, either version 3 of the License, or
# (at your option) any later version.
#
# GalSim is distributed in the hope that it will be useful,
# but WITHOUT ANY WARRANTY; without even the implied warranty of
# MERCHANTABILITY or FITNESS FOR A PARTICULAR PURPOSE.  See the
# GNU General Public License for more details.
#
# You should have received a copy of the GNU General Public License
# along with GalSim.  If not, see <http://www.gnu.org/licenses/>
#
"""@file utilities.py
Module containing general utilities for the GalSim software.
"""

import numpy as np
import galsim

def roll2d(image, (iroll, jroll)):
    """Perform a 2D roll (circular shift) on a supplied 2D numpy array, conveniently.

    @param image            the numpy array to be circular shifted.
    @param (iroll, jroll)   the roll in the i and j dimensions, respectively.

    @returns the rolled image.
    """
    return np.roll(np.roll(image, jroll, axis=1), iroll, axis=0)

def kxky(array_shape=(256, 256)):
    """Return the tuple kx, ky corresponding to the DFT of a unit integer-sampled array of input
    shape.
    
    Uses the SBProfile conventions for Fourier space, so k varies in approximate range (-pi, pi].
    Uses the most common DFT element ordering conventions (and those of FFTW), so that `(0, 0)`
    array element corresponds to `(kx, ky) = (0, 0)`.

    See also the docstring for np.fftfreq, which uses the same DFT convention, and is called here,
    but misses a factor of pi.
    
    Adopts Numpy array index ordering so that the trailing axis corresponds to kx, rather than the
    leading axis as would be expected in IDL/Fortran.  See docstring for numpy.meshgrid which also
    uses this convention.

    @param array_shape   the Numpy array shape desired for `kx, ky`. 
    """
    # Note: numpy shape is y,x
    k_xaxis = np.fft.fftfreq(array_shape[1]) * 2. * np.pi
    k_yaxis = np.fft.fftfreq(array_shape[0]) * 2. * np.pi
    return np.meshgrid(k_xaxis, k_yaxis)

def g1g2_to_e1e2(g1, g2):
    """Convenience function for going from (g1, g2) -> (e1, e2).

    Here g1 and g2 are reduced shears, and e1 and e2 are distortions - see shear.py for definitions
    of reduced shear and distortion in terms of axis ratios or other ways of specifying ellipses.
    @param g1  First reduced shear component (along pixel axes)
    @param g2  Second reduced shear component (at 45 degrees with respect to image axes)
    @returns The corresponding distortions, e1 and e2.
    """
    # Conversion:
    # e = (a^2-b^2) / (a^2+b^2)
    # g = (a-b) / (a+b)
    # b/a = (1-g)/(1+g)
    # e = (1-(b/a)^2) / (1+(b/a)^2)
    gsq = g1*g1 + g2*g2
    if gsq > 0.:
        g = np.sqrt(gsq)
        boa = (1-g) / (1+g)
        e = (1 - boa*boa) / (1 + boa*boa)
        e1 = g1 * (e/g)
        e2 = g2 * (e/g)
        return e1, e2
    elif gsq == 0.:
        return 0., 0.
    else:
        raise ValueError("Input |g|^2 < 0, cannot convert.")

def rotate_xy(x, y, theta):
    """Rotates points in the xy-Cartesian plane counter-clockwise through an angle theta about the
    origin of the Cartesian coordinate system.

    @param x     NumPy array of input x coordinates
    @param y     NumPy array of input y coordinates
    @param theta Rotation angle (+ve counter clockwise) as a galsim.Angle instance
    @return x_rot, yrot  Coordinates rotated by `theta` around the origin
    """
    if not isinstance(theta, galsim.Angle):
        raise TypeError("Input rotation angle theta must be a galsim.Angle instance.")
    cost = np.cos(theta.rad())
    sint = np.sin(theta.rad())
    x_rot = x * cost - y * sint
    y_rot = x * sint + y * cost
    return x_rot, y_rot

class AttributeDict(object):
    """Dictionary class that allows for easy initialization and refs to key values via attributes.

    NOTE: Modified a little from Jim's bot.git AttributeDict class so that tab completion now works
    in ipython since attributes are actually added to __dict__.
    
    HOWEVER this means the __dict__ attribute has been redefined to be a collections.defaultdict()
    so that Jim's previous default attribute behaviour is also replicated.
    """
    def __init__(self):
        import collections
        object.__setattr__(self, "__dict__", collections.defaultdict(AttributeDict))

    def __getattr__(self, name):
        return self.__dict__[name]

    def __setattr__(self, name, value):
        self.__dict__[name] = value

    def merge(self, other):
        self.__dict__.update(other.__dict__)

    def _write(self, output, prefix=""):
        for k, v in self.__dict__.iteritems():
            if isinstance(v, AttributeDict):
                v._write(output, prefix="{0}{1}.".format(prefix, k))
            else:
                output.append("{0}{1} = {2}".format(prefix, k, repr(v)))

    def __nonzero__(self):
        return not not self.__dict__

    def __repr__(self):
        output = []
        self._write(output, "")
        return "\n".join(output)

    __str__ = __repr__

    def __len__(self):
        return len(self.__dict__)

def rand_arr(shape, deviate):
    """Function to make a 2d array of random deviates (of any sort).

    @param shape A list of length 2, indicating the desired 2d array dimensions
    @param deviate Any GalSim deviate (see random.py) such as UniformDeviate, GaussianDeviate,
    etc. to be used to generate random numbers
    @returns A Numpy array of the desired dimensions with random numbers generated using the
    supplied deviate.
    """
    if len(shape) is not 2:
        raise ValueError("Can only make a 2d array from this function!")
    # note reversed indices due to Numpy vs. Image array indexing conventions!
    tmp_img = galsim.ImageD(shape[1], shape[0])
    galsim.DeviateNoise(deviate).applyTo(tmp_img.view())
    return tmp_img.array

def convert_interpolant_to_2d(interpolant):
    """Convert a given interpolant to an Interpolant2d if it is given as a string or 1-d.
    """
    if interpolant == None:
        return None  # caller is responsible for setting a default if desired.
    elif isinstance(interpolant, galsim.Interpolant2d):
        return interpolant
    elif isinstance(interpolant, galsim.Interpolant):
        return galsim.InterpolantXY(interpolant)
    else:
        # Will raise an appropriate exception if this is invalid.
        return galsim.Interpolant2d(interpolant)


class ComparisonShapeData(object):
    """A class to contain the outputs of a comparison between photon shooting and DFT rendering of
    GSObjects, as measured by the HSM module's FindAdaptiveMom or (in future) EstimateShear.

    Currently this class contains the following attributes (see also the galsim.hsm.ShapeData
    documentation for a more detailed description of, e.g., observed_shape, moments_sigma)
    describing the results of the comparison:

    - g1obs_draw: observed_shape.g1 from adaptive moments on a GSObject image rendered using .draw()

    - g2obs_draw: observed_shape.g2 from adaptive moments on a GSObject image rendered using .draw()

<<<<<<< HEAD
    - g1hsm_draw: corrected_shape.g1 from adaptive moments on an image rendered using .draw()

    - g2hsm_draw: corrected_shape.g2 from adaptive moments on an image rendered using .draw()
=======
    - g1hsm_draw: corrected_shape.g1 from adaptive moments on a GSObject image rendered using
      .draw()

    - g2hsm_draw: corrected_shape.g2 from adaptive moments on a GSObject image rendered using
      .draw()
>>>>>>> 2c20e707

    - sigma_draw: moments_sigma from adaptive moments on a GSObject image rendered using .draw()

    - sighs_draw: moments_sigma from HSM PSF corr. on a GSObject image rendered using .draw()

    - delta_g1obs: estimated mean difference between i) observed_shape.g1 from images of the same
      GSObject rendered with .drawShoot(), and ii) `g1obs_draw`.
      Defined `delta_g1obs = g1obs_draw - g1obs_shoot`.

    - delta_g2obs: estimated mean difference between i) observed_shape.g2 from images of the same
      GSObject rendered with .drawShoot(), and ii) `g1obs_draw`.
      Defined `delta_g2obs = g2obs_draw - g2obs_shoot`.

    - delta_g1hsm: estimated mean difference between i) hsmerved_shape.g1 from images of the same
      GSObject rendered with .drawShoot(), and ii) `g1hsm_draw`.
      Defined `delta_g1hsm = g1hsm_draw - g1hsm_shoot`.

    - delta_g2hsm: estimated mean difference between i) hsmerved_shape.g2 from images of the same
      GSObject rendered with .drawShoot(), and ii) `g1hsm_draw`.
      Defined `delta_g2hsm = g2hsm_draw - g2hsm_shoot`.

    - delta_sigma: estimated mean difference between i) moments_sigma from images of the same
      GSObject rendered with .drawShoot(), and ii) `sigma_draw`.
      Defined `delta_sigma = sigma_draw - sigma_shoot`.

    - delta_sighs: estimated mean difference between i) moments_sigma from images of the same
      GSObject rendered with .drawShoot(), and ii) `sigma_draw`. 
      Defined `delta_sigma = sigma_draw - sigma_shoot`. Moments calculated using HSM PSF corr.

    - err_g1obs: standard error in `delta_g1obs` estimated from the test sample.

    - err_g2obs: standard error in `delta_g2obs` estimated from the test sample.

    - err_g1hsm: standard error in `delta_g1hsm` estimated from the test sample.

    - err_g2hsm: standard error in `delta_g2hsm` estimated from the test sample.

    - err_sigma: standard error in `delta_sigma` estimated from the test sample.

    - err_sighs: standard error in `delta_sigma` estimated from the test sample using HSM PSF corr.

    The ComparisonShapeData instance also stores much of the meta-information about the tests:

    - gsobject: the galsim.GSObject for which this test was performed (prior to PSF convolution if
      a PSF was also supplied).

    - psf_object: the optional additional PSF supplied by the user for tests of convolved objects,
      will be `None` if not used.

    - size: the size of the images tested - all test images are currently square.

    - pixel_scale: the pixel scale in the images tested.

    - wmult: the `wmult` parameter used in .draw() (see the GSObject .draw() method docs for more
      details).

    - n_iterations: number of iterations of `n_trials` trials required to get delta quantities to
      the above accuracy.

    - n_trials_per_iter: number of trial images used to estimate or successively re-estimate the
      standard error on the delta quantities above for each iteration.

    - n_photons_per_trial: number of photons shot in drawShoot() for each trial.

    - time: the time taken to perform the test.

    Note this is really only a simple storage container for the results above.  All of the
    non trivial calculation is completed before a ComparisonShapeData instance is initialized,
    typically in the function compare_object_dft_vs_photon.

    - gsobject: optional galsim.GSObject for which this test was performed (prior to PSF convolution
      if a PSF was also supplied).

    - psf_object: the optional additional PSF supplied by the user for tests of convolved objects,
      will be `None` if not used.

    - config: optional config object describing the gsobject and PSF if the config comparison script
      was used rather than the (single core only) direct object script.

    Either config, or gsobject, or gsobject and psf_object, must be set when a ComparisonShapeData
    instance is created or an Exception is raised.
    """
    def __init__(self, g1obs_draw, g2obs_draw, g1hsm_draw, g2hsm_draw, sigma_draw, sighs_draw , 
                g1obs_shoot, g2obs_shoot, g1hsm_shoot, g2hsm_shoot, sigma_shoot, sighs_shoot ,
                err_g1obs, err_g2obs, err_g1hsm, err_g2hsm, err_sigma, err_sighs ,size, pixel_scale, 
                wmult, n_iterations, n_trials_per_iter, n_photons_per_trial, time, 
                gsobject=None, psf_object=None, config=None):
       """In general use you should not need to instantiate a ComparisonShapeData instance,
       as this is done within the `compare_dft_vs_photon_config`/`object` functions. 
       """

       self.g1hsm_draw = g1hsm_draw
       self.g2hsm_draw = g2hsm_draw
       self.g1obs_draw = g1obs_draw
       self.g2obs_draw = g2obs_draw
       self.sigma_draw = sigma_draw
       self.sighs_draw = sighs_draw
       
       self.delta_g1hsm = g1hsm_draw - g1hsm_shoot
       self.delta_g2hsm = g2hsm_draw - g2hsm_shoot
       self.delta_g1obs = g1obs_draw - g1obs_shoot
       self.delta_g2obs = g2obs_draw - g2obs_shoot
       self.delta_sigma = sigma_draw - sigma_shoot
       self.delta_sighs = sighs_draw - sighs_shoot

       self.err_g1hsm = err_g1hsm
       self.err_g2hsm = err_g2hsm
       self.err_g1obs = err_g1obs
       self.err_g2obs = err_g2obs
       self.err_sigma = err_sigma
       self.err_sighs = err_sighs

       if gsobject is not None:
           if config is not None:
               raise ValueError("Specifying both a config and gsobject input kwarg is ambiguous")
       elif config is None:
           raise ValueError(
               "Either config, or gsobject (with an optional psf_object) must be given as input.")
       self.config = config
       self.gsobject = gsobject
       self.psf_object = psf_object

       self.size = size
       self.pixel_scale = pixel_scale
       self.wmult = wmult
       self.n_iterations = n_iterations
       self.n_trials_per_iter = n_trials_per_iter
       self.n_photons_per_trial = n_photons_per_trial
       self.time = time

    def __str__(self):
       retval = "g1obs_draw  = "+str(self.g1obs_draw)+"\n"+\
                "delta_g1obs = "+str(self.delta_g1obs)+" +/- "+str(self.err_g1obs)+"\n"+\
                "\n"+\
                "g2obs_draw  = "+str(self.g2obs_draw)+"\n"+\
                "delta_g2obs = "+str(self.delta_g2obs)+" +/- "+str(self.err_g2obs)+"\n"+\
                "\n"+\
                "g1hsm_draw  = "+str(self.g1hsm_draw)+"\n"+\
                "delta_g1hsm = "+str(self.delta_g1hsm)+" +/- "+str(self.err_g1hsm)+"\n"+\
                "\n"+\
                "g2hsm_draw  = "+str(self.g2hsm_draw)+"\n"+\
                "delta_g2hsm = "+str(self.delta_g2hsm)+" +/- "+str(self.err_g2hsm)+"\n"+\
                "\n"+\
                "sigma_draw  = "+str(self.sigma_draw)+"\n"+\
                "delta_sigma = "+str(self.delta_sigma)+" +/- "+str(self.err_sigma)+"\n"+\
                "\n"+\
                "sigma_draw_hsm  = "+str(self.sighs_draw)+"\n"+\
                "delta_sigma_hsm = "+str(self.delta_sighs)+" +/- "+str(self.err_sighs)+"\n"+\
                "\n"+\
                "image size = "+str(self.size)+"\n"+\
                "pixel scale = "+str(self.pixel_scale)+"\n"+\
                "wmult = "+str(self.wmult)+"\n"+\
                "\n"+\
                "total time taken = "+str(self.time)+" s\n"+\
                "total number of iterations = "+str(self.n_iterations)+"\n"+\
                "number of trials per iteration = "+str(self.n_trials_per_iter)+"\n"+\
                "number of photons per trial = "+str(self.n_photons_per_trial)+"\n"
       return retval

    # Reuse the __str__ method for __repr__
    __repr__ = __str__


def compare_dft_vs_photon_object(gsobject, psf_object=None, rng=None, pixel_scale=1., size=512,
                                 wmult=4., abs_tol_ellip=1.e-5, abs_tol_size=1.e-5,
                                 n_trials_per_iter=32, n_photons_per_trial=1e7, moments=True,
                                 hsm=False):
    """Take an input object (with optional PSF) and render it in two ways comparing results at high
    precision.

    Using both photon shooting (via drawShoot) and Discrete Fourier Transform (via draw) to render
    images, we compare the numerical values of adaptive moments estimates of size and ellipticity to
    check consistency.

    This function takes actual GSObjects as its input, but because these are not yet picklable this
    means that the internals cannot be parallelized using the Python multiprocessing module.  For
    a parallelized function, that instead uses a config dictionary to specify the test objects, see
    the function compare_dft_vs_photon_config() in this module.

    We generate successive sets of `n_trials_per_iter` photon-shot images, using 
    `n_photons_per_trial` photons in each image, until the standard error on the mean absolute size
    and ellipticity drop below `abs_tol_size` and `abs_tol_ellip`.  We then output a
    ComparisonShapeData object which stores the results.

    Note that `n_photons_per_trial` should be large (>~ 1e6) to ensure that any biases detected
    between the photon shooting and DFT-drawn images are due to numerical differences rather than
    biases on adaptive moments due to noise itself, a generic feature in this work.  This can be
    verified with a convergence test.

    @param gsobject               the galsim.GSObject for which this test is to be performed (prior
                                  to PSF convolution if a PSF is also supplied via `psf_object`).
                                  Note that this function will automatically handle integration over
                                  a galsim.Pixel of width `pixel_scale`, so a galsim.Pixel should 
                                  not be included in the supplied `gsobject` (unless you really mean
                                  to include it, which will be very rare in normal usage).

    @param psf_object             optional additional PSF for tests of convolved objects, also a
                                  galsim.GSObject.  Note that this function will automatically 
                                  handle integration over a galsim.Pixel of width `pixel_scale`,
                                  so this should not be included in the supplied `psf_object`.

    @param rng                    galsim.BaseDeviate or derived deviate class instance to provide
                                  the pseudo random numbers for the photon shooting.  If `None` on 
                                  input (default) a galsim.BaseDeviate is internally initialized.

    @param pixel_scale            the pixel scale to use in the test images.

    @param size                   the size of the images in the rendering tests - all test images
                                  are currently square.

    @param wmult                  the `wmult` parameter used in .draw() (see the GSObject .draw()
                                  method docs via `help(galsim.GSObject.draw)` for more details).

    @param abs_tol_ellip          the test will keep iterating, adding ever greater numbers of
                                  trials, until estimates of the 1-sigma standard error on mean 
                                  ellipticity moments from photon-shot images are smaller than this
                                  param value.

    @param abs_tol_size           the test will keep iterating, adding ever greater numbers of
                                  trials, until estimates of the 1-sigma standard error on mean 
                                  size moments from photon-shot images are smaller than this param
                                  value.

    @param n_trials_per_iter      number of trial images used to estimate (or successively
                                  re-estimate) the standard error on the delta quantities above for
                                  each iteration of the tests. Default = 32.

    @param n_photons_per_trial    number of photons shot in drawShoot() for each trial.  This should
                                  be large enough that any noise bias (a.k.a. noise rectification
                                  bias) on moments estimates is small. Default ~1e7 should be
                                  sufficient.

    @param moments                set True to compare rendered images using AdaptiveMoments
                                  estimates of simple observed estimates (default=`True`).

    @param hsm                    set True to compare rendered images using HSM shear estimates
                                  (i.e. including a PSF correction for shears; default=`False` as
                                  this feature is not yet implemented!)
    """
    import sys
    import logging
    import time     

    # Some sanity checks on inputs
    if hsm is True:
        if psf_object is None:
            raise ValueError('An input psf_object is required for HSM shear estimate testing.')
        else:
            # Raise an apologetic exception about the HSM not yet being implemented!
            raise NotImplementedError('Sorry, HSM tests not yet implemented!')

    if rng is None:
        rng = galsim.BaseDeviate()

    # Then define some convenience functions for handling lists and multiple trial operations
    def _mean(array_like):
        return np.mean(np.asarray(array_like))

    def _stderr(array_like):
        return np.std(np.asarray(array_like)) / np.sqrt(len(array_like))

    def _shoot_trials_single(gsobject, ntrials, dx, imsize, rng, n_photons):
        """Convenience function to run ntrials and collect the results, uses only a single core.

        Uses a Python for loop but this is very unlikely to be a rate determining factor provided
        n_photons is suitably large (>1e6).
        """
        g1obslist = []
        g2obslist = []
        sigmalist = []
        im = galsim.ImageF(imsize, imsize)
        for i in xrange(ntrials):
            gsobject.drawShoot(im, dx=dx, n_photons=n_photons, rng=rng)
            res = im.FindAdaptiveMom()
            g1obslist.append(res.observed_shape.g1)
            g2obslist.append(res.observed_shape.g2)
            sigmalist.append(res.moments_sigma)
            logging.debug('Completed '+str(i + 1)+'/'+str(ntrials)+' trials in this iteration')
            #im.write('check_shoot_trial'+str(i + 1)) CHECK IMAGE
        return g1obslist, g2obslist, sigmalist

    # OK, that's the end of the helper functions-within-helper functions, back to the main unit

    # Start the timer
    t1 = time.time()

    # If a PSF is supplied, do the convolution, otherwise just use the gal_object
    if psf_object is None:
        logging.info('No psf_object supplied, running tests using input gsobject only')
        test_object = gsobject
    else:
        logging.info('Generating test_object by convolving gsobject with input psf_object')
        test_object = galsim.Convolve([gsobject, psf_object])

    # Draw the FFT image, only needs to be done once
    # For the FFT drawn image we need to include the galsim.Pixel, for the photon shooting we don't!
    test_object_pixelized = galsim.Convolve([test_object, galsim.Pixel(pixel_scale)])
    im_draw = galsim.ImageF(size, size)
    test_object_pixelized.draw(im_draw, dx=pixel_scale, wmult=wmult)
    res_draw = im_draw.FindAdaptiveMom()
    sigma_draw = res_draw.moments_sigma
    g1obs_draw = res_draw.observed_shape.g1
    g2obs_draw = res_draw.observed_shape.g2

    # Setup storage lists for the trial shooting results
    sigma_shoot_list = []
    g1obs_shoot_list = []
    g2obs_shoot_list = [] 
    sigmaerr = 666. # Slightly kludgy but will not accidentally fail the first `while` condition
    g1obserr = 666.
    g2obserr = 666.

    # Initialize iteration counter
    itercount = 0

    # Then begin while loop, farming out sets of n_trials_per_iter trials until we get the
    # statistical accuracy we require 
    while (g1obserr > abs_tol_ellip) or (g2obserr > abs_tol_ellip) or (sigmaerr > abs_tol_size):

        # Run the trials using helper function
        g1obs_list_tmp, g2obs_list_tmp, sigma_list_tmp = _shoot_trials_single(
            test_object, n_trials_per_iter, pixel_scale, size, rng, n_photons_per_trial)

        # Collect results and calculate new standard error
        g1obs_shoot_list.extend(g1obs_list_tmp)
        g2obs_shoot_list.extend(g2obs_list_tmp)
        sigma_shoot_list.extend(sigma_list_tmp)
        g1obserr = _stderr(g1obs_shoot_list)
        g2obserr = _stderr(g2obs_shoot_list)
        sigmaerr = _stderr(sigma_shoot_list)
        itercount += 1
        sys.stdout.write(".") # This doesn't add a carriage return at the end of the line, nice!
        logging.debug('Completed '+str(itercount)+' iterations')
        logging.debug(
            '(g1obserr, g2obserr, sigmaerr) = '+str(g1obserr)+', '+str(g2obserr)+', '+str(sigmaerr))

    sys.stdout.write("\n")

    # Take the runtime and collate results into a ComparisonShapeData
    runtime = time.time() - t1
    results = ComparisonShapeData(
        g1obs_draw, g2obs_draw, sigma_draw,
        _mean(g1obs_shoot_list), _mean(g2obs_shoot_list), _mean(sigma_shoot_list),
        g1obserr, g2obserr, sigmaerr, size, pixel_scale, wmult, itercount, n_trials_per_iter,
        n_photons_per_trial, runtime, gsobject=gsobject, psf_object=psf_object)

    logging.info('\n'+str(results))
    return results

def compare_dft_vs_photon_config(config, gal_num=0, random_seed=None, nproc=None, pixel_scale=None,
                                 size=None, wmult=None, abs_tol_ellip=1.e-5, abs_tol_size=1.e-5,
                                 n_trials_per_iter=32, n_max_iter=-1, n_photons_per_trial=1e7,
                                 moments=True, hsm=False, logger=None):
    """Take an input config dictionary and render the object it describes in two ways, comparing
    results at high precision. 

    The config dictionary can contain either: (i) one single object, (ii) a collection of objects, 
    each one of them repeated in a Sequence n_trials_per_iter times. The image type should be 
    'Single'. Example config fragment:

        &n_trials_per_iter 32 
        gal :
          type : Sersic    
          half_light_radius : 
            type : Catalog , 
            col : 2,  index : { type: Sequence, repeat: *n_trials_per_iter} }
          n : 
            type : Catalog , 
            col : 1,  
            index : { type: Sequence, repeat: *n_trials_per_iter} 
        ...
        image: { type : Single  ... }

    For both cases there should be no randomly selected parameters in the galaxy and PSF config 
    specification. 

    For an example of defining a config dictionary of the sort suitable for input to this function,
    see examples/demo8.py in the GalSim repository.

    Using both photon shooting (via drawShoot) and Discrete Fourier Transform (via shoot) to render
    images, we compare the numerical values of adaptive moments estimates of ellipticity and size 
    to check consistency.

    We generate successive sets of `n_trials_per_iter` photon-shot images, using 
    `n_photons_per_trial` photons in each image, until the standard error on the mean absolute size
    and ellipticty drop below `abs_tol_size` and `abs_tol_ellip`.  We then output a
    ComparisonShapeData object which stores the results.

    Note that `n_photons_per_trial` should be large (>~ 1e6) to ensure that any biases detected
    between the photon shooting and DFT-drawn images are due to numerical differences rather than
    biases on adaptive moments due to noise itself, a generic feature in this work.  This can be
    verified with a convergence test.

    @param config                 GalSim config dictionary describing the GSObject we wish to test
                                  (see e.g. examples/demo8.py).

    @param gal_num                number for the galaxy in the config dictionary, which will be 
                                  passed to the config system. It related to obj_num in the config
                                  system by obj_num = gal_num * n_trials_per_iter (assuming the
                                  config is created correctly as explained in the example above)

    @param random_seed            integer to be used as the basis of all seeds for the random number
                                  generator, overrides any value in config['image'].

    @param nproc                  number of cpu processes to run in parallel, overrides any value
                                  in config['image'].

    @param pixel_scale            the pixel scale to use in the test images, overrides any value in
                                  config['image'].

    @param size                   the size of the images in the rendering tests - all test images
                                  are currently square, overrides any value in config['image'].

    @param wmult                  the `wmult` parameter used in .draw() (see the GSObject .draw()
                                  method docs via `help(galsim.GSObject.draw)` for more details),
                                  overrides any value in config['image'].

    @param abs_tol_ellip          the test will keep iterating, adding ever greater numbers of
                                  trials, until estimates of the 1-sigma standard error on mean 
                                  ellipticity moments from photon-shot images are smaller than this
                                  param value. If moments=False, then using the measurements 
                                  from HSM.

    @param abs_tol_size           the test will keep iterating, adding ever greater numbers of
                                  trials, until estimates of the 1-sigma standard error on mean 
                                  size moments from photon-shot images are smaller than this param
                                  value. If moments=False, then using the measurements 
                                  from HSM.

    @param n_trials_per_iter      number of trial images used to estimate (or successively
                                  re-estimate) the standard error on the delta quantities above for
                                  each iteration of the tests. Default = 32.

    @param n_max_iter             maximum number of iterations. After reaching it, the current
                                  uncertainty on shape measurement is reported, even if
                                  abs_tol_ellip and abs_tol_size was not reported. If a negative
                                  number is supplied, then there is no limit of number of 
                                  iterations. Default=-1.

    @param n_photons_per_trial    number of photons shot in drawShoot() for each trial.  This should
                                  be large enough that any noise bias (a.k.a. noise rectification
                                  bias) on moments estimates is small. Default ~1e7 should be
                                  sufficient.

    @param moments                set True to compare rendered images using AdaptiveMoments
                                  estimates of simple observed estimates (default=`True`).

    @param hsm                    set True to compare rendered images using HSM shear estimates
                                  (i.e. including a PSF correction for shears; default=`False`)

    @param logger                 logging Logger instance to record output and pass down to the
                                  config layer for debuging / verbose output if desired.
    """
    import sys
    import logging
    import time     

    # Some sanity checks on inputs
    if moments is False and hsm is False:
        raise ValueError("At least one of 'moments','hsm' is required to be True")

    # Then check the config inputs, overriding and warning where necessary
    if random_seed is None:
        if 'random_seed' in config['image']:
            pass
        else:
            raise ValueError('Required input random_seed not set via kwarg or in config')
    else:
        if 'random_seed' in config['image']:
            import warnings
            warnings.warn(
                'Overriding random_seed in config with input kwarg value '+str(random_seed))
        config['image']['random_seed'] = random_seed

    if nproc is None:
        if 'nproc' in config['image']:
            pass
        else:
            from multiprocessing import cpu_count
            config['image']['nproc'] = cpu_count()
    else:
        if 'nproc' in config['image']:
            import warnings
            warnings.warn(
                'Overriding nproc in config with input kwarg value '+str(nproc))
        config['image']['nproc'] = nproc

    if pixel_scale is None:
        if 'pixel_scale' in config['image']:
            pass
        else:
            raise ValueError('Required input pixel_scale not set via kwarg or in image config')
    else:
        if 'pixel_scale' in config['image']:
            import warnings
            warnings.warn(
                'Overriding pixel_scale in config with input kwarg value '+str(pixel_scale))
        config['image']['pixel_scale'] = pixel_scale

    if size is None:
        if 'size' in config['image']:
            pass
        else:
            raise ValueError('Required input size not set via kwarg or in image config')
    else:
        if 'size' in config['image']:
            import warnings
            warnings.warn(
                'Overriding size in config with input kwarg value '+str(size))
        config['image']['size'] = size

    if wmult is None:
        if 'wmult' in config['image']:
            pass
        else:
            raise ValueError('Required input wmult not set via kwarg or in image config')
    else:
        if 'wmult' in config['image']:
            import warnings
            warnings.warn(
                'Overriding wmult in config with input kwarg value '+str(wmult))
        config['image']['wmult'] = wmult

    # Then define some convenience functions for handling lists and multiple trial operations
    def _mean(array_like):
        return np.mean(np.asarray(array_like))

    def _stderr(array_like):
        return np.std(np.asarray(array_like)) / np.sqrt(len(array_like))

    # OK, that's the end of the helper functions-within-helper functions, back to the main unit

    # Start the timer
    t1 = time.time()

    # calculate the obj_num in the config system
    obj_num = n_trials_per_iter*gal_num
    
    # Draw the FFT image, only needs to be done once
    # The BuidImage function stores things in the config that aren't picklable.
    # If you want to use config later for multiprocessing, you have to deepcopy it here.
    import copy
    config1 = copy.deepcopy(config)

    # choose a shear estimator - I chose KSB, because then corrected_g1 is available
    hsm_shear_est = 'KSB'

    # get the fft image
    im_draw,im_psf,_,_ = galsim.config.BuildImage(config1,obj_num=obj_num,
                                                  nproc=config['image']['nproc'],
                                                  make_psf_image=True, logger=logger)

    # get the moments for FFT image
    if moments:
        res_draw = im_draw.FindAdaptiveMom()
        sigma_draw = res_draw.moments_sigma
        g1obs_draw = res_draw.observed_shape.g1
        g2obs_draw = res_draw.observed_shape.g2

    # Get the HSM for FFT image
    if hsm:
        res_draw_hsm= galsim.hsm.EstimateShear(im_draw,im_psf,strict=True,
                                               shear_est=hsm_shear_est)
        g1hsm_draw = res_draw_hsm.corrected_g1
        g2hsm_draw = res_draw_hsm.corrected_g2
        sighs_draw = res_draw_hsm.moments_sigma   # Short for sigma_hsm, to fit it in 5 characters

    
    # Setup storage lists for the trial shooting results
    sighs_shoot_list = []
    sigma_shoot_list = []
    g1obs_shoot_list = []
    g2obs_shoot_list = [] 
    g1hsm_shoot_list = []
    g2hsm_shoot_list = [] 
    sigmaerr = 666. # Slightly kludgy but will not accidentally fail the first `while` condition
    sighserr = 666. # Shorthand for sigma_hsm, to fit it in 5 characters
    g1obserr = 666.
    g2obserr = 666.
    g1hsmerr = 666.
    g2hsmerr = 666.

    # Initialize iteration counter
    itercount = 0

    # Change the draw_method to photon shooting
    # We'll also use a new copy here so that this function is non-destructive of any input
    config2 = copy.deepcopy(config)
    config2['image']['draw_method'] = 'phot'
    config2['image']['n_photons'] = n_photons_per_trial

    # Then begin while loop, farming out sets of n_trials_per_iter trials until we get the
    # statistical accuracy we require
    start_random_seed = config2['image']['random_seed'] 

    # If using moments, then the criteria will be on observed g1,g2,sigma, else on hsm corrected.
    # Ideally we would use some sort of pointer here, but I am going to update these at the end 
    # of the loop
    if moments:     
        err_g1_use,err_g2_use,err_sig_use = (g1obserr,g2obserr,sigmaerr)
    else:           
        err_g1_use,err_g2_use,err_sig_use = (g1hsmerr,g2hsmerr,sighserr)

    while (err_g1_use>abs_tol_ellip) or (err_g2_use>abs_tol_ellip) or (err_sig_use>abs_tol_size) :
<<<<<<< HEAD
        if n_max_iter > 0 and itercount >= n_max_iter: break
=======
>>>>>>> 2c20e707

        # Reset the random_seed depending on the iteration number so that these never overlap
        config2['image']['random_seed'] = start_random_seed + itercount * (n_trials_per_iter + 1)

        # Run the trials using galsim.config.BuildImages function
        trial_images = galsim.config.BuildImages( 
            nimages = n_trials_per_iter, obj_num = obj_num,
            config = config2, logger = logger , nproc=config2['image']['nproc'])[0] 

        # Collect results 
        trial_results = []
        trial_results_hsm = []
        for image in trial_images:
<<<<<<< HEAD

            if moments:
                trial_results += [image.FindAdaptiveMom()]

=======

            if moments:
                trial_results += [image.FindAdaptiveMom()]

>>>>>>> 2c20e707
            if hsm:
                trial_results_hsm += [galsim.hsm.EstimateShear(image,im_psf,strict=True,
                                                               shear_est=hsm_shear_est)]

        # Get lists of g1,g2,sigma estimate (this might be quicker using a single list comprehension
        # to get a list of (g1,g2,sigma) tuples, and then unzip with zip(*), but this is clearer)
        if moments:
            g1obs_shoot_list.extend([res.observed_shape.g1 for res in trial_results]) 
            g2obs_shoot_list.extend([res.observed_shape.g2 for res in trial_results]) 
            sigma_shoot_list.extend([res.moments_sigma for res in trial_results])
        if hsm:
            g1hsm_shoot_list.extend([res.corrected_g1 for res in trial_results_hsm]) 
            g2hsm_shoot_list.extend([res.corrected_g2 for res in trial_results_hsm])   
            sighs_shoot_list.extend([res.moments_sigma for res in trial_results_hsm])   
<<<<<<< HEAD
=======

>>>>>>> 2c20e707

        #Then calculate new standard error
        if moments:
            g1obserr = _stderr(g1obs_shoot_list)
            g2obserr = _stderr(g2obs_shoot_list)
            sigmaerr = _stderr(sigma_shoot_list)  
        if hsm:
            g1hsmerr = _stderr(g1hsm_shoot_list)
            g2hsmerr = _stderr(g2hsm_shoot_list)
            sighserr = _stderr(sighs_shoot_list)

        itercount += 1
        sys.stdout.write(".") # This doesn't add a carriage return at the end of the line, nice!
        if logger:
            logger.debug('Completed '+str(itercount)+' iterations')
            logger.debug(
                '(g1obserr, g2obserr, g1hsmerr, g2hsmerr, sigmaerr, sigmaerr_hsm) = '
                +str(g1obserr)+', '+str(g2obserr)+', '+str(g1hsmerr)+', '+str(g2hsmerr)+', '
                +str(sigmaerr) + ', ' + str(sighserr) )

        # assing the variables governing the termination
        if moments:     
            err_g1_use,err_g2_use,err_sig_use = (g1obserr,g2obserr,sigmaerr)
        else:           
            err_g1_use,err_g2_use,err_sig_use = (g1hsmerr,g2hsmerr,sighserr)

    sys.stdout.write("\n")
         
    # prepare results for the ComparisonShapeData
    NO_HSM_OUTPUT_VALUE = 77
    NO_OBS_OUTPUT_VALUE = 88

    if moments:
        # get statistics
        mean_g1obs = _mean(g1obs_shoot_list) 
        mean_g2obs = _mean(g2obs_shoot_list) 
        mean_sigma = _mean(sigma_shoot_list)
    else:
        # assign the values to a NO_OBS_OUTPUT_VALUE flag
        mean_g1obs = mean_g2obs = NO_OBS_OUTPUT_VALUE
        g1obserr = g2obserr = NO_OBS_OUTPUT_VALUE
        g1obs_draw = g2obs_draw = NO_OBS_OUTPUT_VALUE
        sigma_draw = mean_sigma = sigmaerr = NO_OBS_OUTPUT_VALUE
    if hsm:
        mean_g1hsm = _mean(g1hsm_shoot_list)
        mean_g2hsm = _mean(g2hsm_shoot_list)
        mean_sighs = _mean(sighs_shoot_list)
    else:
        mean_g1hsm = mean_g2hsm = NO_HSM_OUTPUT_VALUE
        g1hsmerr = g2hsmerr = NO_HSM_OUTPUT_VALUE
        g1hsm_draw = g2hsm_draw = NO_HSM_OUTPUT_VALUE
        sighs_draw = mean_sighs = sighserr = NO_HSM_OUTPUT_VALUE


    # Take the runtime and collate results into a ComparisonShapeData
    runtime = time.time() - t1
    results = ComparisonShapeData(
        g1obs_draw, g2obs_draw, g1hsm_draw, g2hsm_draw, sigma_draw, sighs_draw ,
        mean_g1obs, mean_g2obs, mean_g1hsm , mean_g2hsm , mean_sigma , mean_sighs ,
        g1obserr, g2obserr, g1hsmerr, g2hsmerr, sigmaerr, sighserr ,
        config2['image']['size'], config2['image']['pixel_scale'],
        wmult, itercount, n_trials_per_iter, n_photons_per_trial, runtime, config=config2)

    if logger: logging.info('\n'+str(results))
    return results

# A helper function for parsing the input position arguments for PowerSpectrum and NFWHalo:
def _convertPositions(pos, units, func):
    """Convert pos from the valid ways to input positions to two numpy arrays

       This is used by the functions getShear, getConvergence, getMagnification, and getLensing for
       both PowerSpectrum and NFWHalo.
    """
    # Check for PositionD or PositionI:
    if isinstance(pos,galsim.PositionD) or isinstance(pos,galsim.PositionI):
        pos = [ np.array([pos.x], dtype='float'),
                np.array([pos.y], dtype='float') ]

    # Check for list of PositionD or PositionI:
    # The only other options allow pos[0], so if this is invalid, an exception 
    # will be raised:
    elif isinstance(pos[0],galsim.PositionD) or isinstance(pos[0],galsim.PositionI):
        pos = [ np.array([p.x for p in pos], dtype='float'),
                np.array([p.y for p in pos], dtype='float') ]

    # Now pos must be a tuple of length 2
    elif len(pos) != 2:
        raise TypeError("Unable to parse the input pos argument for %s."%func)

    else:
        # Check for (x,y):
        try:
            pos = [ np.array([float(pos[0])], dtype='float'),
                    np.array([float(pos[1])], dtype='float') ]
        except:
            # Only other valid option is ( xlist , ylist )
            pos = [ np.array(pos[0], dtype='float'),
                    np.array(pos[1], dtype='float') ]

    # Check validity of units
    if isinstance(units, basestring):
        # if the string is invalid, this raises a reasonable error message.
        units = galsim.angle.get_angle_unit(units)
    if not isinstance(units, galsim.AngleUnit):
        raise ValueError("units must be either an AngleUnit or a string")

    # Convert pos to arcsec
    if units != galsim.arcsec:
        scale = 1. * units / galsim.arcsec
        # Note that for the next two lines, pos *must* be a list, not a tuple.  Assignments to
        # elements of tuples is not allowed.
        pos[0] *= scale
        pos[1] *= scale

    return pos

<|MERGE_RESOLUTION|>--- conflicted
+++ resolved
@@ -183,17 +183,11 @@
 
     - g2obs_draw: observed_shape.g2 from adaptive moments on a GSObject image rendered using .draw()
 
-<<<<<<< HEAD
-    - g1hsm_draw: corrected_shape.g1 from adaptive moments on an image rendered using .draw()
-
-    - g2hsm_draw: corrected_shape.g2 from adaptive moments on an image rendered using .draw()
-=======
     - g1hsm_draw: corrected_shape.g1 from adaptive moments on a GSObject image rendered using
       .draw()
 
     - g2hsm_draw: corrected_shape.g2 from adaptive moments on a GSObject image rendered using
       .draw()
->>>>>>> 2c20e707
 
     - sigma_draw: moments_sigma from adaptive moments on a GSObject image rendered using .draw()
 
@@ -798,10 +792,7 @@
         err_g1_use,err_g2_use,err_sig_use = (g1hsmerr,g2hsmerr,sighserr)
 
     while (err_g1_use>abs_tol_ellip) or (err_g2_use>abs_tol_ellip) or (err_sig_use>abs_tol_size) :
-<<<<<<< HEAD
         if n_max_iter > 0 and itercount >= n_max_iter: break
-=======
->>>>>>> 2c20e707
 
         # Reset the random_seed depending on the iteration number so that these never overlap
         config2['image']['random_seed'] = start_random_seed + itercount * (n_trials_per_iter + 1)
@@ -815,17 +806,10 @@
         trial_results = []
         trial_results_hsm = []
         for image in trial_images:
-<<<<<<< HEAD
 
             if moments:
                 trial_results += [image.FindAdaptiveMom()]
 
-=======
-
-            if moments:
-                trial_results += [image.FindAdaptiveMom()]
-
->>>>>>> 2c20e707
             if hsm:
                 trial_results_hsm += [galsim.hsm.EstimateShear(image,im_psf,strict=True,
                                                                shear_est=hsm_shear_est)]
@@ -840,10 +824,6 @@
             g1hsm_shoot_list.extend([res.corrected_g1 for res in trial_results_hsm]) 
             g2hsm_shoot_list.extend([res.corrected_g2 for res in trial_results_hsm])   
             sighs_shoot_list.extend([res.moments_sigma for res in trial_results_hsm])   
-<<<<<<< HEAD
-=======
-
->>>>>>> 2c20e707
 
         #Then calculate new standard error
         if moments:
