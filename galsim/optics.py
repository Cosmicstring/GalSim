# Copyright (c) 2012-2015 by the GalSim developers team on GitHub
# https://github.com/GalSim-developers
#
# This file is part of GalSim: The modular galaxy image simulation toolkit.
# https://github.com/GalSim-developers/GalSim
#
# GalSim is free software: redistribution and use in source and binary forms,
# with or without modification, are permitted provided that the following
# conditions are met:
#
# 1. Redistributions of source code must retain the above copyright notice, this
#    list of conditions, and the disclaimer given in the accompanying LICENSE
#    file.
# 2. Redistributions in binary form must reproduce the above copyright notice,
#    this list of conditions, and the disclaimer given in the documentation
#    and/or other materials provided with the distribution.
#
"""@file optics.py
Module containing the optical PSF generation routines.

Most of the contents of this file are just functions; they are used to generate galsim.OpticalPSF()
class instances (one of the GSObjects, also in this file).

Most methods in this file (except for the OpticalPSF class itself) are solely of use to developers
for generating arrays that may be useful in defining GSObjects with an optical component.  They will
not therefore be used in a typical image simulation workflow: users will find most of what they need
simply using the OpticalPSF class.

Glossary of key terms used in function names:

PSF = point spread function

OTF = optical transfer function = FT{PSF}

MTF = modulation transfer function = |FT{PSF}|

PTF = phase transfer function = p, where OTF = MTF * exp(i * p)

Wavefront = the amplitude and phase of the incident light on the telescope pupil, encoded as a
complex number. The OTF is the autocorrelation function of the wavefront.
"""


import numpy as np
import galsim
import utilities
from galsim import GSObject

class OpticalPSF(GSObject):
    """A class describing aberrated PSFs due to telescope optics.  Its underlying implementation
    uses an InterpolatedImage to characterize the profile.

    The diffraction effects are characterized by the diffraction angle, which is a function of the
    ratio lambda / D, where lambda is the wavelength of the light and D is the diameter of the
    telescope.  Users can specify this diffraction angle in one of two ways.  The first option is to
    specify the ratio as `lam_over_diam` in whatever arbitrary units they choose (and then
    self-consistently specify the image scale in the same units).  The second option is to specify
    the wavelength as `lam` in units of nanometers and the telescope diameter as `diam` in units of
    meters.  OpticalPSF will then convert the ratio to units of `scale_units`, and image scales must
    be specified in `scale_units` as well.

    Input aberration coefficients are assumed to be supplied in units of wavelength, and correspond
    to the Zernike polynomials in the Noll convention defined in
    Noll, J. Opt. Soc. Am. 66, 207-211(1976).  For a brief summary of the polynomials, refer to
    http://en.wikipedia.org/wiki/Zernike_polynomials#Zernike_polynomials.

    There are two ways to specify the geometry of the pupil plane, i.e., the obscuration disk size
    and the areas that will be illuminated outside of it.  The first way is to use keywords that
    specify the size of the obscuration, and the nature of the support struts holding up the
    secondary mirror (or prime focus cage, etc.).  These are taken to be rectangular obscurations
    extending from the outer edge of the pupil to the outer edge of the obscuration disk (or the
    pupil center if `obscuration = 0.`).  You can specify how many struts there are (evenly spaced
    in angle), how thick they are as a fraction of the pupil diameter, and what angle they start at
    relative to the positive y direction.

    The second way to specify the pupil plane configuration is by passing in an image of it.  This
    can be useful for example if the struts are not evenly spaced or are not radially directed, as
    is assumed by the simple model for struts described above.  In this case, keywords related to
    struts are ignored; moreover, the `obscuration` keyword is used to ensure that the images are
    properly sampled (so it is still needed), but the keyword is then ignored when using the
    supplied image of the pupil plane.  The `pupil_plane_im` that is passed in can be rotated during
    internal calculations by specifying a `pupil_angle` keyword.  Also note that given how the
    `obscuration` keyword is used, the obscuration in the supplied pupil plane image should indeed
    be reasonably circular rather than having an arbitrary shape; however, minor deviations from a
    perfect circle do not cause significant problems.

    If you choose to pass in a pupil plane image, it must be a square array in which the image of
    the pupil is centered.  The areas that are illuminated should have some value >0, and the other
    areas should have a value of precisely zero.  Based on what the OpticalPSF class thinks is the
    required sampling to make the PSF image, the image that is passed in of the pupil plane might be
    zero-padded during internal calculations.  If the pupil plane image has a scale associated with
    it, that scale will be completely ignored; the scale is determined internally using basic
    physical considerations.  Finally, to ensure accuracy of calculations using a pupil plane image,
    we recommend sampling it as finely as possible.

    Initialization
    --------------

    Either specify the lam/diam ratio directly in arbitrary units:
    
        >>> optical_psf = galsim.OpticalPSF(lam_over_diam=lam_over_diam, defocus=0., astig1=0., 
                                            astig2=0., coma1=0., coma2=0., trefoil1=0., trefoil2=0.,
                                            spher=0., aberrations=None, circular_pupil=True,
                                            obscuration=0., interpolant=None, oversampling=1.5,
                                            pad_factor=1.5, max_size=None, nstruts=0,
                                            strut_thick=0.05, strut_angle=0.*galsim.degrees,
                                            pupil_plane_im=None, pupil_angle=0.*galsim.degrees)

    or, use separate keywords for the telescope diameter and wavelength in meters and nanometers,
    respectively:

        >>> optical_psf = galsim.OpticalPSF(lam=lam, diam=diam, defocus=0., ...)

    Either of these options initializes `optical_psf` as an OpticalPSF instance.

    @param lam_over_diam    Lambda / telescope diameter in the physical units adopted for `scale`
                            (user responsible for consistency).  Either `lam_over_diam`, or `lam`
                            and `diam`, must be supplied.
    @param lam              Lambda (wavelength) in units of nanometers.  Must be supplied with
                            `diam`, and in this case, image scales (`scale`) should be specified in
                            units of `scale_unit`.
    @param diam             Telescope diameter in units of meters.  Must be supplied with
                            `lam`, and in this case, image scales (`scale`) should be specified in
                            units of `scale_unit`.
    @param defocus          Defocus in units of incident light wavelength. [default: 0]
    @param astig1           Astigmatism (like e2) in units of incident light wavelength. 
                            [default: 0]
    @param astig2           Astigmatism (like e1) in units of incident light wavelength.
                            [default: 0]
    @param coma1            Coma along y in units of incident light wavelength. [default: 0]
    @param coma2            Coma along x in units of incident light wavelength. [default: 0]
    @param trefoil1         Trefoil (one of the arrows along y) in units of incident light
                            wavelength. [default: 0]
    @param trefoil2         Trefoil (one of the arrows along x) in units of incident light
                            wavelength. [default: 0]
    @param spher            Spherical aberration in units of incident light wavelength.
                            [default: 0]
    @param aberrations      Optional keyword, to pass in a list, tuple, or NumPy array of
                            aberrations in units of incident light wavelength (ordered according to
                            the Noll convention), rather than passing in individual values for each
                            individual aberration.  Currently GalSim supports aberrations from
                            defocus through third-order spherical (`spher`), which are aberrations
                            4-11 in the Noll convention, and hence `aberrations` should be an
                            object of length 12, with the 5th number (index 4) being the defocus,
                            and so on through index 11 corresponding to `spher`.  Orders 1-3
                            (piston, tip, and tilt), while not true optical aberrations, are
                            permitted to be non-zero and will be treated appropriately, while the
                            first number will be ignored. [default: None]
    @param circular_pupil   Adopt a circular pupil?  [default: True]
    @param obscuration      Linear dimension of central obscuration as fraction of pupil linear
                            dimension, [0., 1.). This should be specified even if you are providing
                            a `pupil_plane_im`, since we need an initial value of obscuration to use
                            to figure out the necessary image sampling. [default: 0]
    @param interpolant      Either an Interpolant instance or a string indicating which interpolant
                            should be used.  Options are 'nearest', 'sinc', 'linear', 'cubic',
                            'quintic', or 'lanczosN' where N should be the integer order to use.
                            [default: galsim.Quintic()]
    @param oversampling     Optional oversampling factor for the InterpolatedImage. Setting 
                            `oversampling < 1` will produce aliasing in the PSF (not good).
                            Usually `oversampling` should be somewhat larger than 1.  1.5 is 
                            usually a safe choice.  [default: 1.5]
    @param pad_factor       Additional multiple by which to zero-pad the PSF image to avoid folding
                            compared to what would be employed for a simple Airy.  Note that
                            `pad_factor` may need to be increased for stronger aberrations, i.e.
                            those larger than order unity.  [default: 1.5]  
    @param suppress_warning If `pad_factor` is too small, the code will emit a warning telling you
                            its best guess about how high you might want to raise it.  However,
                            you can suppress this warning by using `suppress_warning=True`.
                            [default: False]
    @param max_size         Set a maximum size of the internal image for the optical PSF profile
                            in arcsec.  Sometimes the code calculates a rather large image size
                            to describe the optical PSF profile.  If you will eventually be 
                            drawing onto a smallish postage stamp, you might want to save some
                            CPU time by setting `max_size` to be the size of your postage stamp.
                            [default: None]
    @param flux             Total flux of the profile. [default: 1.]
    @param nstruts          Number of radial support struts to add to the central obscuration.
                            [default: 0]
    @param strut_thick      Thickness of support struts as a fraction of pupil diameter.
                            [default:`0.05]
    @param strut_angle      Angle made between the vertical and the strut starting closest to it,
                            defined to be positive in the counter-clockwise direction; must be an
                            Angle instance. [default: 0. * galsim.degrees]
    @param pupil_plane_im   The GalSim.Image, NumPy array, or name of file containing the pupil
                            plane image, to be used instead of generating one based on the
                            obscuration and strut parameters.  Note that if the image is saved as
                            unsigned integers, you will get a warning about conversion to floats,
                            which is harmless. [default: None]
    @param pupil_angle      If `pupil_plane_im` is not None, rotation angle for the pupil plane
                            (positive in the counter-clockwise direction).  Must be an Angle
                            instance. [default: 0. * galsim.degrees]
    @param scale_unit       Units used to define the diffraction limit and draw images, if the user
                            has supplied a separate value for `lam` and `diam`.  Should be either a
                            galsim.AngleUnit, or a string that can be used to construct one (e.g.,
                            'arcsec', 'radians', etc.).
                            [default: galsim.arcsec]
    @param gsparams         An optional GSParams argument.  See the docstring for GSParams for
                            details. [default: None]

    Methods
    -------

    There are no additional methods for OpticalPSF beyond the usual GSObject methods.
    """
    _req_params = { }
    _opt_params = {
        "diam" : float ,
        "defocus" : float ,
        "astig1" : float ,
        "astig2" : float ,
        "coma1" : float ,
        "coma2" : float ,
        "trefoil1" : float ,
        "trefoil2" : float ,
        "spher" : float ,
        "circular_pupil" : bool ,
        "obscuration" : float ,
        "oversampling" : float ,
        "pad_factor" : float ,
        "suppress_warning" : bool ,
        "max_size" : float ,
        "interpolant" : str ,
        "flux" : float ,
        "nstruts" : int ,
        "strut_thick" : float ,
        "strut_angle" : galsim.Angle ,
        "pupil_plane_im" : str ,
        "pupil_angle" : galsim.Angle ,
        "scale_unit" : str }
    _single_params = [ { "lam_over_diam" : float , "lam" : float } ]
    _takes_rng = False
    _takes_logger = False

<<<<<<< HEAD
    # --- Public Class methods ---
    def __init__(self, lam_over_diam=None, lam=None, diam=None,
                 tip=0., tilt=0.,
                 defocus=0., astig1=0., astig2=0.,
=======
    def __init__(self, lam_over_diam=None, lam=None, diam=None, defocus=0., astig1=0., astig2=0.,
>>>>>>> 86f56827
                 coma1=0., coma2=0., trefoil1=0., trefoil2=0., spher=0., aberrations=None,
                 circular_pupil=True, obscuration=0., interpolant=None, oversampling=1.5,
                 pad_factor=1.5, suppress_warning=False, max_size=None, flux=1.,
                 nstruts=0, strut_thick=0.05, strut_angle=0.*galsim.degrees, pupil_plane_im=None,
                 pupil_angle=0.*galsim.degrees, scale_unit=galsim.arcsec, gsparams=None):

        # Parse arguments: either lam_over_diam in arbitrary units, or lam in nm and diam in m.
        # If the latter, then get lam_over_diam in units of `scale_unit`, as specified in
        # docstring.
        if lam_over_diam is not None:
            if lam is not None or diam is not None:
                raise TypeError("If specifying lam_over_diam, then do not specify lam or diam")
        else:
            if lam is None or diam is None:
                raise TypeError("If not specifying lam_over_diam, then specify lam AND diam")
            # In this case we're going to use scale_unit, so parse it in case of string input:
            if isinstance(scale_unit, basestring):
                scale_unit = galsim.angle.get_angle_unit(scale_unit)
            lam_over_diam = (1.e-9*lam/diam)*(galsim.radians/scale_unit)
        
        # Choose scale for lookup table using Nyquist for optical aperture and the specified
        # oversampling factor
        scale_lookup = .5 * lam_over_diam / oversampling
        
        # Start with the stepk value for Airy:
        airy = galsim.Airy(lam_over_diam = lam_over_diam, obscuration = obscuration,
                           gsparams = gsparams)
        stepk_airy = airy.stepK()

        # Boost Airy image size by a user-specifed pad_factor to allow for larger, aberrated PSFs
        stepk = stepk_airy / pad_factor
        
        # Check the desired image size against max_size if provided
        twoR = 2. * np.pi / stepk  # The desired image size in arcsec
        if max_size is not None and twoR > max_size:
            twoR = max_size

        # Get a good FFT size.  i.e. 2^n or 3 * 2^n.
        npix = galsim._galsim.goodFFTSize(int(np.ceil(twoR / scale_lookup)))

        if aberrations is None:
            # Repackage the aberrations into a single array, to be passed in to all the utilities in
            # this file.  We do this instead of passing around the individual values, so that only
            # two pieces of code will have to be changed if we want to support higher aberrations.
            # (The changes would be here, and in the wavefront() routine below.)
            aberrations = np.zeros(12)
            aberrations[2] = tip
            aberrations[3] = tilt
            aberrations[4] = defocus
            aberrations[5] = astig1
            aberrations[6] = astig2
            aberrations[7] = coma1
            aberrations[8] = coma2
            aberrations[9] = trefoil1
            aberrations[10] = trefoil2
            aberrations[11] = spher
        else:
            # Aberrations were passed in, so check that there are the right number of entries.
            if len(aberrations) > 12:
                raise ValueError("Cannot (yet) specify aberrations past index=11")
            if len(aberrations) <= 4:
                raise ValueError("Aberrations keyword must have length > 4")
            # Make sure no individual ones were passed in, since they will be ignored.
            if np.any( 
                np.array([defocus,astig1,astig2,coma1,coma2,trefoil1,trefoil2,spher]) != 0):
                raise TypeError("Cannot pass in individual aberrations and array!")

            # Finally, just in case it was a tuple/list, make sure we end up with NumPy array:
            aberrations = np.array(aberrations)
            # And pad it out to length 12 if necessary.
            if len(aberrations) < 12:
                aberrations = np.append(aberrations, [0] * (12-len(aberrations)))

            # Check for non-zero elements in first value.  Probably a mistake.
            if aberrations[0] != 0.0:
                import warnings
                warnings.warn(
                    "Detected non-zero value in aberrations[0] -- this value is ignored!")

        self._lam_over_diam = lam_over_diam
        self._aberrations = aberrations.tolist()
        self._oversampling = oversampling
        self._pad_factor = pad_factor
        self._max_size = max_size
        self._circular_pupil = circular_pupil
        self._flux = flux
        self._obscuration = obscuration
        self._nstruts = nstruts
        self._strut_thick = strut_thick
        self._strut_angle = strut_angle
        self._pupil_plane_im = pupil_plane_im
        self._pupil_angle = pupil_angle
        self._interpolant = interpolant
        self._gsparams = gsparams

        # Make the psf image using this scale and array shape
        optimage = galsim.optics.psf_image(
            lam_over_diam=lam_over_diam, scale=scale_lookup, array_shape=(npix, npix),
            aberrations=aberrations, circular_pupil=circular_pupil, obscuration=obscuration,
            flux=flux, nstruts=nstruts, strut_thick=strut_thick, strut_angle=strut_angle,
            pupil_plane_im=pupil_plane_im, pupil_angle=pupil_angle, oversampling=oversampling)

        # Initialize the GSObject (InterpolatedImage)
        ii =  galsim.InterpolatedImage(optimage, x_interpolant=interpolant,
                                       calculate_stepk=True, calculate_maxk=True,
                                       use_true_center=False, normalization='sb',
                                       gsparams=gsparams)
        # The above procedure ends up with a larger image than we really need, which
        # means that the default stepK value will be smaller than we need.  
        # Hence calculate_stepk=True and calculate_maxk=True above.

        self._optimage = optimage
        self._stepk = ii._stepk
        self._maxk = ii._maxk

        GSObject.__init__(self, ii)

        if not suppress_warning:
            # Check the calculated stepk value.  If it is smaller than stepk, then there might
            # be aliasing.
            final_stepk = self.SBProfile.stepK()
            if final_stepk < stepk:
                import warnings
                warnings.warn(
                    "The calculated stepk (%g) for OpticalPSF is smaller "%final_stepk +
                    "than what was used to build the wavefront (%g). "%stepk +
                    "This could lead to aliasing problems. " +
                    "Using pad_factor >= %f is recommended."%(pad_factor * stepk / final_stepk))

    def __repr__(self):
        s = 'galsim.OpticalPSF(lam_over_diam=%r, aberrations=%r, oversampling=%r, pad_factor=%r'%(
                self._lam_over_diam, self._aberrations, self._oversampling, self._pad_factor)
        if self._obscuration != 0.:
            s += ', obscuration=%r'%self._obscuration
        if self._nstruts != 0:
            s += ', nstruts=%r, strut_thick=%r, strut_angle=%r'%(
                    self._nstruts, self._strut_thick, self._strut_angle)
        if self._pupil_plane_im != None:
            s += ', pupil_plane_im=%r, pupil_angle=%r'%(
                    self._pupil_plane_im, self._pupil_angle)
        if self._circular_pupil == False:
            s += ', circular_pupil=False'
        if self._max_size is not None:
            s += ', max_size=%r'%self._max_size
        if self._interpolant is not None:
            s += ', interpolant=%r'%self._interpolant
        s += ', flux=%r, gsparams=%r)'%(self._flux, self._gsparams)
        return s

    def __str__(self):
        s = 'galsim.OpticalPSF(lam_over_diam=%s'%self._lam_over_diam
        # The aberrations look a bit nicer without the spaces, since it tightens up that
        # parameter, which makes it easier to distinguish from the others.
        ab_str = [ str(ab) for ab in self._aberrations ]
        s += ', aberrations=[' + ','.join(ab_str) + ']'
        if self._obscuration != 0.:
            s += ', obscuration=%s'%self._obscuration
        if self._nstruts != 0:
            s += ', nstruts=%s, strut_thick=%s, strut_angle=%s'%(
                    self._nstruts, self._strut_thick, self._strut_angle)
        if self._pupil_plane_im != None:
            s += ', pupil_plane_im=%s, pupil_angle=%s'%(
                    self._pupil_plane_im, self._pupil_angle)
        if self._circular_pupil == False:
            s += ', circular_pupil=False'
        if self._flux != 1.0:
            s += ', flux=%s'%self._flux
        s += ')'
        return s
 
    def __getstate__(self):
        # The SBProfile is picklable, but it is pretty inefficient, due to the large images being
        # written as a string.  Better to pickle the image and remake the InterpolatedImage.
        d = self.__dict__.copy()
        del d['SBProfile']
        return d

    def __setstate__(self, d):
        self.__dict__ = d
        ii =  galsim.InterpolatedImage(self._optimage, x_interpolant=self._interpolant,
                                       _force_stepk=self._stepk, _force_maxk=self._maxk,
                                       use_true_center=False, normalization='sb',
                                       gsparams=self._gsparams)
        GSObject.__init__(self, ii)


def load_pupil_plane(pupil_plane_im, pupil_angle=0.*galsim.degrees, array_shape=None,
                     lam_over_diam=None, obscuration=None):
    """Set up the pupil plane based on using or loading a previously generated image.

    This routine also has to set up the array for the rho values associated with that image.

    If you want the routine to do an automated, approximate check for sufficient sampling, you
    should supply it with `lam_over_diam` and `obscuration` keywords that it can use.  Even so, this
    check does not check for adequate sampling of the struts, just the basic features like the
    obscuration.

    @param pupil_plane_im  The GalSim.Image, NumPy array, or name of file containing the pupil plane
                           image.  Note that if the image is saved as unsigned integers, you will
                           get a warning about conversion to floats, which is harmless.
    @param pupil_angle     Rotation angle for the pupil plane (positive in the counter-clockwise
                           direction).  Must be an Angle instance. [default: 0.*galsim.degrees]
    @param array_shape     The NumPy array shape required for the output image.  If None, then use
                           the shape of the input `pupil_plane_im`.  [default: None]
    @param lam_over_diam   The lam/diam defining the diffraction-limited PSF, to use for checks of
                           sampling as described in the docstring.  If not supplied, the tests will
                           not be carried out. [default: None]
    @param obscuration     The obscuration defining the diffraction-limited PSF, to use for checks of
                           sampling as described in the docstring.  If not supplied, the tests will
                           not be carried out. [default: None]

    @returns a tuple `(rho, in_pupil)`, the first of which is the coordinate of the pupil
    in unit disc-scaled coordinates for use by Zernike polynomials (as a complex number)
    for describing the wavefront across the pupil plane.  The array `in_pupil` is a vector of 
    Bools used to specify where in the pupil plane described by `rho` is illuminated.  See also 
    wavefront().
    """
    # Handle multiple types of input: NumPy array, galsim.Image, or string for filename with image.
    if isinstance(pupil_plane_im, np.ndarray):
        # Make it into an image.
        pupil_plane_im = galsim.Image(pupil_plane_im)
    elif isinstance(pupil_plane_im, galsim.Image):
        # Make sure not to overwrite input image.
        pupil_plane_im = pupil_plane_im.copy()
    else:
        # Read in image of pupil plane from file.
        pupil_plane_im = galsim.fits.read(pupil_plane_im)

    # Sanity checks
    if pupil_plane_im.array.shape[0] != pupil_plane_im.array.shape[1]:
        raise ValueError("We require square input pupil plane arrays!")
    if pupil_plane_im.array.shape[0] % 2 == 1:
        raise ValueError("Even-sized input arrays are required for the pupil plane!")

    # Pad image if necessary given the requested array shape
    if array_shape is not None:

        # If requested array shape is larger than the input one, then add some zero-padding to the
        # input image.
        if array_shape[0] > pupil_plane_im.array.shape[0]:
            border_size = int(0.5*(array_shape[0] - pupil_plane_im.array.shape[0]))
            new_im = galsim.Image(pupil_plane_im.bounds.withBorder(border_size))
            new_im[pupil_plane_im.bounds] = pupil_plane_im
            pupil_plane_im = new_im.copy()
        # If the requested shape is smaller than the input one, we do nothing at this stage.  All
        # internal calculations done by this routine will be carried out at higher resolution, only
        # returning to lower resolution once we have completely specified the wavefront (aberrations
        # etc.)

    # Figure out the rho array parameters here.  We do this now, before rotating the input image,
    # since the rotation can lead to small interpolation errors.  The basic idea is to find how far
    # from the center is the farthest pixel that is non-zero (i.e., that is illuminated).  This is
    # used to define the unit disk when setting the rho parameters.
    kx, ky = utilities.kxky(pupil_plane_im.array.shape)
    delta_k = (np.max(kx)-np.min(kx))/(pupil_plane_im.array.shape[0]-1)
    kx = (kx) * pupil_plane_im.array.shape[0]/(2.*np.pi)
    ky = (ky) * pupil_plane_im.array.shape[1]/(2.*np.pi)
    tot_k = np.sqrt(kx**2 + ky**2)
    tot_k = utilities.roll2d(tot_k, (tot_k.shape[0] / 2, tot_k.shape[1] / 2))
    max_in_pupil = max(tot_k[pupil_plane_im.array>0])

    # Next, deal with any requested rotations.
    if pupil_angle.rad() == 0.:
        pp_arr = pupil_plane_im.array
    else:
        # Rotate the pupil plane image as required based on the `pupil_angle`, being careful to
        # ensure that the image is one of the allowed types.  We ignore the scale.
        int_im = galsim.InterpolatedImage(galsim.Image(pupil_plane_im, scale=1., dtype=np.float64),
                                          x_interpolant='linear', calculate_stepk=False,
                                          calculate_maxk=False)
        int_im = int_im.rotate(pupil_angle)
        new_im = galsim.ImageF(pupil_plane_im.array.shape[0], pupil_plane_im.array.shape[0])
        new_im = int_im.drawImage(image=new_im, scale=1., method='no_pixel')
        pp_arr = new_im.array
        # Restore hard edges that might have been lost during the interpolation.  To do this, we
        # check the maximum value of the entries.  Values after interpolation that are >half that
        # maximum value are kept as nonzero (True), but those that are <half the maximum value are
        # set to zero (False).
        max_pp_val = np.max(pp_arr)
        pp_arr[pp_arr<0.5*max_pp_val] = 0.

    # Turn it into a boolean type, so all values >0 are True and all values==0 are False.
    pp_arr = pp_arr.astype(bool)
    # Roll the pupil plane image so the center is in the corner, just like the outputs of
    # `generate_pupil_plane`.
    pp_arr = utilities.roll2d(pp_arr, (pp_arr.shape[0] / 2, pp_arr.shape[1] / 2)) 

    # Then set up the rho array appropriately. Given our estimate above for `max_in_pupil`, we can
    # get delta rho:
    drho = 1.0 / max_in_pupil
    # We want rho to go from negative to positive values before we roll it.
    rho_vec = np.linspace(-0.5*pp_arr.shape[0]*drho, 0.5*pp_arr.shape[0]*drho-drho,
                           num=pp_arr.shape[0])
    effective_oversampling = (np.max(rho_vec)+drho)/2.
    rho_x, rho_y = np.meshgrid(rho_vec, rho_vec)
    assert rho_x.shape == pp_arr.shape
    assert rho_y.shape == pp_arr.shape
    # Then roll it, consistent with the convention in `generate_pupil_plane`.
    rho_x = utilities.roll2d(rho_x, (pp_arr.shape[0] / 2, pp_arr.shape[1] / 2))
    rho_y = utilities.roll2d(rho_y, (pp_arr.shape[0] / 2, pp_arr.shape[1] / 2))
    rho = rho_x + 1j * rho_y

    if obscuration is not None and lam_over_diam is not None:
        # We do a basic check of the sampling now that we have rho.  First, we use the fact that the
        # right edge of the pupil should have rho_x=1, rho_y=0, which implies k_x =
        # 0.5*(k_{max,int}).  We can calculate k_{max,int} based on the Airy parameters, which tells
        # us the value of k_x at that position.  Knowing how many pixels that is from the edge of
        # the pupil plane image, we therefore know Delta k (the k-space sampling):
        kmax_internal = 2.*np.pi / lam_over_diam
        delta_k = 0.5*kmax_internal / (float(max_in_pupil)+1.)
        # We can compare this with the ideal spacing for an Airy with this lam/diam and obscuration:
        airy = galsim.Airy(lam_over_diam=lam_over_diam, obscuration=obscuration)
        stepk_airy = airy.stepK() # This has the same units as those for kmax_internal and delta_k
        if delta_k > stepk_airy:
            import warnings
            ratio = delta_k / stepk_airy
            warnings.warn("Input pupil plane image may not be sampled well enough!\n"
                          "Consider increasing sampling by a factor %f, and/or check OpticalPSF "
                          "outputs for signs of folding in real space."%ratio)

    return rho, pp_arr, effective_oversampling

def generate_pupil_plane(array_shape=(256, 256), scale=1., lam_over_diam=2., circular_pupil=True,
                         obscuration=0., nstruts=0, strut_thick=0.05, 
                         strut_angle=0.*galsim.degrees):
    """Generate a pupil plane, including a central obscuration such as caused by a secondary mirror.

    @param array_shape     The NumPy array shape desired for the output array.
    @param scale           Grid spacing of PSF in real space units.
    @param lam_over_diam   Lambda / telescope diameter in the physical units adopted for `scale`
                           (user responsible for consistency).
    @param circular_pupil  Adopt a circular pupil? [default: 0]
    @param obscuration     Linear dimension of central obscuration as fraction of pupil linear
                           dimension, [0., 1.). [default: 0]
    @param nstruts         Number of radial support struts to add to the central obscuration.
                           [default: 0]
    @param strut_thick     Thickness of support struts as a fraction of pupil diameter.
                           [default: 0.05]
    @param strut_angle     Angle made between the vertical and the strut starting closest to it,
                           defined to be positive in the counter-clockwise direction; must be an
                           Angle instance. [default: 0. * galsim.degrees]
 
    @returns a tuple `(rho, in_pupil)`, the first of which is the coordinate of the pupil
    in unit disc-scaled coordinates for use by Zernike polynomials (as a complex number)
    for describing the wavefront across the pupil plane.  The array `in_pupil` is a vector of 
    Bools used to specify where in the pupil plane described by `rho` is illuminated.  See also 
    wavefront().
    """
    kmax_internal = scale * 2. * np.pi / lam_over_diam # INTERNAL kmax in units of array grid spacing
    # Build kx, ky coords
    kx, ky = utilities.kxky(array_shape)
    # Then define unit disc rho pupil coords for Zernike polynomials
    rho = (kx + 1j * ky) / (.5 * kmax_internal)
    rhosq = np.abs(rho)**2
    # Amazingly, the above line is faster than the following. (~ 35% faster)
    # See the longer comment about this in psf function.
    #rhosq = rho.real**2 + rho.imag**2

    # Cut out circular pupil if desired (default, square pupil optionally supported) and include 
    # central obscuration
    if obscuration >= 1.:
        raise ValueError("Pupil fully obscured! obscuration ="+str(obscuration)+" (>= 1)")
    if circular_pupil:
        in_pupil = (rhosq < 1.)
        if obscuration > 0.:
            in_pupil *= rhosq >= obscuration**2  # * acts like "and" for boolean arrays
    else:
        in_pupil = (np.abs(kx) < .5 * kmax_internal) * (np.abs(ky) < .5 * kmax_internal)
        if obscuration > 0.:
            in_pupil *= ( (np.abs(kx) >= .5 * obscuration * kmax_internal) *
                          (np.abs(ky) >= .5 * obscuration * kmax_internal) )
    if nstruts > 0:
        if not isinstance(strut_angle, galsim.Angle):
            raise TypeError("Input kwarg strut_angle must be a galsim.Angle instance.")
        # Add the initial rotation if requested, converting to radians
        if strut_angle.rad != 0.:
            kxs, kys = utilities.rotate_xy(kx, ky, -strut_angle) # strut rotation +=ve, so coords
                                                                 # rotation -ve!
        else:
            kxs, kys = kx, ky
        # Define the angle between struts for successive use below
        rotang = 360. * galsim.degrees / float(nstruts)
        # Then loop through struts setting to zero in the pupil regions which lie under the strut
        in_pupil *= (
            (np.abs(kxs) >= .5 * strut_thick * kmax_internal) +
            ((kys < 0.) * (np.abs(kxs) < .5 * strut_thick * kmax_internal)))
        for istrut in range(nstruts)[1:]:
            kxs, kys = utilities.rotate_xy(kxs, kys, -rotang)
            in_pupil *= (
                (np.abs(kxs) >= .5 * strut_thick * kmax_internal) +
                ((kys < 0.) * (np.abs(kxs) < .5 * strut_thick * kmax_internal)))
    return rho, in_pupil

def wavefront(array_shape=(256, 256), scale=1., lam_over_diam=2., aberrations=None,
              circular_pupil=True, obscuration=0., nstruts=0, strut_thick=0.05,
              strut_angle=0.*galsim.degrees, pupil_plane_im=None, pupil_angle=0.*galsim.degrees):
    """Return a complex, aberrated wavefront across a circular (default) or square pupil.
    
    Outputs a complex image (shape=`array_shape`) of a circular pupil wavefront of unit amplitude
    that can be easily transformed to produce an optical PSF with `lambda/D = lam_over_diam` on an
    output grid of spacing `scale`.  This routine would need to be modified in order to include
    higher order aberrations than `spher` (order 11 in Noll convention).

    To ensure properly Nyquist sampled output any user should set `lam_over_diam >= 2. * scale`.
    
    The pupil sample locations are arranged in standard DFT element ordering format, so that
    `(kx, ky) = (0, 0)` is the [0, 0] array element.

    Input aberration coefficients are assumed to be supplied in units of wavelength, and correspond
    to the Zernike polynomials in the Noll convention defined in
    Noll, J. Opt. Soc. Am. 66, 207-211(1976). For a brief summary of the polynomials, refer to
    http://en.wikipedia.org/wiki/Zernike_polynomials#Zernike_polynomials.

    @param array_shape     The NumPy array shape desired for the output array.
    @param scale           Grid spacing of PSF in real space units
    @param lam_over_diam   Lambda / telescope diameter in the physical units adopted for `scale` 
                           (user responsible for consistency).
    @param aberrations     NumPy array containing the supported aberrations in units of incident
                           light wavelength, ordered according to the Noll convention: defocus,
                           astig1, astig2, coma1, coma2, trefoil1, trefoil2, spher.  Since these are
                           aberrations 4-11 in the Noll convention, `aberrations` should have length
                           12, with defocus corresponding to index 4 and so on.  The first four
                           numbers in this array will be ignored.
    @param circular_pupil  Adopt a circular pupil? [default: True]
    @param obscuration     Linear dimension of central obscuration as fraction of pupil linear
                           dimension, [0., 1.). [default: 0]
    @param nstruts         Number of radial support struts to add to the central obscuration.
                           [default: 0]
    @param strut_thick     Thickness of support struts as a fraction of pupil diameter.
                           [default: 0.05]
    @param strut_angle     Angle made between the vertical and the strut starting closest to it,
                           defined to be positive in the counter-clockwise direction; must be an
                           Angle instance. [default: 0. * galsim.degrees]
    @param pupil_plane_im  The GalSim.Image, NumPy array, or name of file containing the pupil
                           plane image, to be used instead of generating one based on the
                           obscuration and strut parameters.  Note that if the image is saved as
                           unsigned integers, you will get a warning about conversion to floats,
                           which is harmless. [default: None]
    @param pupil_angle     If `pupil_plane_im` is not None, rotation angle for the pupil plane
                           (positive in the counter-clockwise direction).  Must be an Angle
                           instance. [default: 0. * galsim.degrees]

    @returns the wavefront for `kx, ky` locations corresponding to `kxky(array_shape)`.
    """
    # Define the pupil coordinates and non-zero regions based on input kwargs.  These are either
    # generated automatically, or taken from an input image.
    if pupil_plane_im is not None:
        rho_all, in_pupil, effective_oversampling = \
            load_pupil_plane(pupil_plane_im, pupil_angle, array_shape=array_shape,
                             lam_over_diam=lam_over_diam, obscuration=obscuration)

    else:
        rho_all, in_pupil = generate_pupil_plane(
            array_shape=array_shape, scale=scale, lam_over_diam=lam_over_diam,
            circular_pupil=circular_pupil, obscuration=obscuration,
            nstruts=nstruts, strut_thick=strut_thick, strut_angle=strut_angle)
        effective_oversampling = None

    # Then make wavefront image
    wf = np.zeros(in_pupil.shape, dtype=complex)

    # It is much faster to pull out the elements we will use once, rather than use the 
    # subscript each time.  At the end we will fill the appropriate part of wf with the
    # values calculated from this rho vector.
    rho = rho_all[in_pupil]  
    rhosq = np.abs(rho)**2

    # Also check for aberrations:
    if aberrations is None:
        aberrations = np.zeros(12)

    # # Old version for reference:
    # _, _, tip, tilt, defocus, astig1, astig2, coma1, coma2, trefoil1, trefoil2, spher = aberrations
    # rho2 = rho * rho
    # rho3 = rho2 * rho
    # temp = np.zeros(rho.shape, dtype=complex)
    # # Tip/Tilt:
    # temp += 2 * (rho.real * tip + rho.imag * tilt)
    # # Defocus:
    # temp += np.sqrt(3.) * (2. * rhosq - 1.) * defocus
    # # Astigmatism:
    # temp += np.sqrt(6.) * ( astig1 * rho2.imag + astig2 * rho2.real )
    # # Coma:
    # temp += np.sqrt(8.) * (3. * rhosq - 2.) * ( coma1 * rho.imag + coma2 * rho.real )
    # # Trefoil (one of the arrows along x2)
    # temp += np.sqrt(8.) * ( trefoil1 * rho3.imag + trefoil2 * rho3.real )
    # # Spherical aberration
    # temp += np.sqrt(5.) * (6. * rhosq**2 - 6. * rhosq + 1.) * spher

    # Faster to use Horner's method in rho:
    temp = (
            # Constant terms: includes defocus (4) and piston (1)
            -np.sqrt(3.) * aberrations[4] + aberrations[1]

            # Terms with rhosq, but no rho, rho**2, etc.: includes defocus (4) and spher (11)
            + rhosq * ( 2. * np.sqrt(3.) * aberrations[4]
                        - 6. * np.sqrt(5.) * aberrations[11]
                        + rhosq * (6. * np.sqrt(5.) * aberrations[11]) )

            # Now the powers of rho: includes tip (2), tilt (3), coma2 (8), coma1 (7), astig2 (6),
            # astig1 (5), trefoil2 (10), trefoil1 (9).
            # We eventually take the real part.
            + ( rho * ( 2. * (aberrations[2] - 1j * aberrations[3])
                + (rhosq-2./3.) * (3. * np.sqrt(8.) * (aberrations[8] - 1j * aberrations[7]))
                        + rho * ( (np.sqrt(6.) * (aberrations[6] - 1j * aberrations[5]))
                                   + rho * (np.sqrt(8.) * (aberrations[10] - 1j * aberrations[9])) 
                                )
                      ) 
              ).real
    )

    wf[in_pupil] = np.exp(2j * np.pi * temp)

    return wf, effective_oversampling

def wavefront_image(array_shape=(256, 256), scale=1., lam_over_diam=2., aberrations=None,
                    circular_pupil=True, obscuration=0., nstruts=0, strut_thick=0.05,
                    strut_angle=0.*galsim.degrees):
    """Return wavefront as a (real, imag) tuple of Image objects rather than complex NumPy
    array.

    Outputs a circular pupil wavefront of unit amplitude that can be easily transformed to produce
    an optical PSF with `lambda/diam = lam_over_diam` on an output grid of spacing `scale`.

    The Image output can be used to directly instantiate an InterpolatedImage, and its 
    `scale` will reflect the spacing of the output grid in the system of units adopted for 
    `lam_over_diam`.

    To ensure properly Nyquist sampled output any user should set `lam_over_diam >= 2. * scale`.
    
    The pupil sample locations are arranged in standard DFT element ordering format, so that
    `(kx, ky) = (0, 0)` is the [0, 0] array element.  The `scale` of the output Image is correct in
    k space units.

    Input aberration coefficients are assumed to be supplied in units of wavelength, and correspond
    to the Zernike polynomials in the Noll convention defined in
    Noll, J. Opt. Soc. Am. 66, 207-211(1976). For a brief summary of the polynomials, refer to
    http://en.wikipedia.org/wiki/Zernike_polynomials#Zernike_polynomials.

    @param array_shape     The NumPy array shape desired for the output array.
    @param scale           Grid spacing of PSF in real space units
    @param lam_over_diam   Lambda / telescope diameter in the physical units adopted for `scale`
                           (user responsible for consistency).
    @param aberrations     NumPy array containing the supported aberrations in units of incident
                           light wavelength, ordered according to the Noll convention: defocus,
                           astig1, astig2, coma1, coma2, trefoil1, trefoil2, spher.  Since these are
                           aberrations 4-11 in the Noll convention, `aberrations` should have length
                           12, with defocus corresponding to index 4 and so on.  The first four
                           numbers in this array will be ignored.
    @param circular_pupil  Adopt a circular pupil? [default: True]
    @param obscuration     Linear dimension of central obscuration as fraction of pupil linear
                           dimension, [0., 1.). [default: 0]
    @param nstruts         Number of radial support struts to add to the central obscuration.
                           [default: 0]
    @param strut_thick     Thickness of support struts as a fraction of pupil diameter.
                           [default: 0.05]
    @param strut_angle     Angle made between the vertical and the strut starting closest to it,
                           defined to be positive in the counter-clockwise direction; must be an
                           Angle instance. [default: 0. * galsim.degrees]
    """
    array, effective_oversampling = wavefront(
        array_shape=array_shape, scale=scale, lam_over_diam=lam_over_diam, aberrations=aberrations,
        circular_pupil=circular_pupil, obscuration=obscuration, nstruts=nstruts,
        strut_thick=strut_thick, strut_angle=strut_angle)
    if array_shape[0] != array_shape[1]:
        import warnings
        warnings.warn(
            "Wavefront Images' scales will not be correct in both directions for non-square "+
            "arrays, only square grids currently supported by galsim.Images.")
    scale = 2. * np.pi / array_shape[0]
    imreal = galsim.Image(np.ascontiguousarray(array.real.astype(np.float64)), scale=scale)
    imimag = galsim.Image(np.ascontiguousarray(array.imag.astype(np.float64)), scale=scale)
    return (imreal, imimag), effective_oversampling

def psf(array_shape=(256, 256), scale=1., lam_over_diam=2., aberrations=None,
        circular_pupil=True, obscuration=0., nstruts=0, strut_thick=0.05,
        strut_angle=0.*galsim.degrees, flux=1., pupil_plane_im=None, pupil_angle=0.*galsim.degrees):
    """Return NumPy array containing circular (default) or square pupil PSF with low-order 
    aberrations.

    The PSF is centred on the `array[array_shape[0] / 2, array_shape[1] / 2]` pixel by default, and
    uses surface brightness rather than flux units for pixel values, matching SBProfile.

    To ensure properly Nyquist sampled output any user should set `lam_over_diam >= 2. * scale`.

    Ouput NumPy array is C-contiguous.

    @param array_shape     The NumPy array shape desired for the output array.
    @param scale           Grid spacing of PSF in real space units
    @param lam_over_diam   Lambda / telescope diameter in the physical units adopted for `scale`
                           (user responsible for consistency).
    @param aberrations     NumPy array containing the supported aberrations in units of incident
                           light wavelength, ordered according to the Noll convention: defocus,
                           astig1, astig2, coma1, coma2, trefoil1, trefoil2, spher.  Since these are
                           aberrations 4-11 in the Noll convention, `aberrations` should have length
                           12, with defocus corresponding to index 4 and so on.  The first four
                           numbers in this array will be ignored.
    @param circular_pupil  Adopt a circular pupil? [default: True]
    @param obscuration     Linear dimension of central obscuration as fraction of pupil linear
                           dimension, [0., 1.). [default: 0]
    @param nstruts         Number of radial support struts to add to the central obscuration.
                           [default: 0]
    @param strut_thick     Thickness of support struts as a fraction of pupil diameter.
                           [default: 0.05]
    @param strut_angle     Angle made between the vertical and the strut starting closest to it,
                           defined to be positive in the counter-clockwise direction; must be an
                           Angle instance. [default: 0. * galsim.degrees]
    @param flux            Total flux of the profile. [default: 1.]
    @param pupil_plane_im  The GalSim.Image, NumPy array, or name of file containing the pupil
                           plane image, to be used instead of generating one based on the
                           obscuration and strut parameters.  Note that if the image is saved as
                           unsigned integers, you will get a warning about conversion to floats,
                           which is harmless. [default: None]
    @param pupil_angle     If `pupil_plane_im` is not None, rotation angle for the pupil plane
                           (positive in the counter-clockwise direction).  Must be an Angle
                           instance. [default: 0. * galsim.degrees]
    """
    wf, effective_oversampling = wavefront(
        array_shape=array_shape, scale=scale, lam_over_diam=lam_over_diam, aberrations=aberrations,
        circular_pupil=circular_pupil, obscuration=obscuration, nstruts=nstruts,
        strut_thick=strut_thick, strut_angle=strut_angle, pupil_plane_im=pupil_plane_im,
        pupil_angle=pupil_angle)

    ftwf = np.fft.fft2(wf)

    # MJ: You wouldn't think that using an abs here would be efficient, but I did some timing 
    #     tests on my laptop, and of the three options:
    #         im = (ftwf * ftwf.conj()).real
    #         im = ftwf.real**2 + ftwf.imag**2
    #         im = np.abs(ftwf)**2
    #     the third one was fastest.
    #     Average times were about 0.0265, 0.0170, and 0.0105, respectively.
    #     I'm guessing numpy must do some kind of delayed calculation magic with the np.abs()
    #     function that lets them figure out that they don't need the sqrt here.
    im = np.abs(ftwf)**2

    # The roll operation below restores the c_contiguous flag, so no need for a direct action
    im = utilities.roll2d(im, (im.shape[0] / 2, im.shape[1] / 2)) 
    im *= (flux / (im.sum() * scale**2))

    return im, effective_oversampling

def psf_image(array_shape=(256, 256), scale=1., lam_over_diam=2., aberrations=None,
              circular_pupil=True, obscuration=0., nstruts=0, strut_thick=0.05,
              strut_angle=0.*galsim.degrees, flux=1., pupil_plane_im=None,
              pupil_angle=0.*galsim.degrees, oversampling=1.5):
    """Return circular (default) or square pupil PSF with low-order aberrations as an Image.

    The PSF is centred on the `array[array_shape[0] / 2, array_shape[1] / 2] pixel` by default, and
    uses surface brightness rather than flux units for pixel values, matching SBProfile.

    The Image output can be used to directly instantiate an InterpolatedImage, and its 
    `scale` will reflect the spacing of the output grid in the system of units adopted for 
    `lam_over_diam`.

    To ensure properly Nyquist sampled output any user should set `lam_over_diam >= 2. * scale`.

    @param array_shape     The NumPy array shape desired for the array view of the Image.
    @param scale           Grid spacing of PSF in real space units
    @param lam_over_diam   Lambda / telescope diameter in the physical units adopted for `scale`
                           (user responsible for consistency).
    @param aberrations     NumPy array containing the supported aberrations in units of incident
                           light wavelength, ordered according to the Noll convention: defocus,
                           astig1, astig2, coma1, coma2, trefoil1, trefoil2, spher.  Since these are
                           aberrations 4-11 in the Noll convention, `aberrations` should have length
                           12, with defocus corresponding to index 4 and so on.  The first four
                           numbers in this array will be ignored.
    @param circular_pupil  Adopt a circular pupil? [default: True]
    @param obscuration     Linear dimension of central obscuration as fraction of pupil linear
                           dimension, [0., 1.). [default: 0]
    @param nstruts         Number of radial support struts to add to the central obscuration.
                           [default: 0]
    @param strut_thick     Thickness of support struts as a fraction of pupil diameter.
                           [default: 0.05]
    @param strut_angle     Angle made between the vertical and the strut starting closest to it,
                           defined to be positive in the counter-clockwise direction; must be an
                           Angle instance. [default: 0. * galsim.degrees]
    @param flux            Total flux of the profile. [default flux=1.]
    @param pupil_plane_im  The GalSim.Image, NumPy array, or name of file containing the pupil
                           plane image, to be used instead of generating one based on the
                           obscuration and strut parameters.  Note that if the image is saved as
                           unsigned integers, you will get a warning about conversion to floats,
                           which is harmless. [default: None]
    @param pupil_angle     If `pupil_plane_im` is not None, rotation angle for the pupil plane
                           (positive in the counter-clockwise direction).  Must be an Angle
                           instance. [default: 0. * galsim.degrees]
    @param oversampling    Effective level of oversampling requested.
    """
    array, effective_oversampling = psf(
        array_shape=array_shape, scale=scale, lam_over_diam=lam_over_diam, aberrations=aberrations,
        circular_pupil=circular_pupil, obscuration=obscuration, flux=flux, nstruts=nstruts,
        strut_thick=strut_thick, strut_angle=strut_angle, pupil_plane_im=pupil_plane_im,
        pupil_angle=pupil_angle)

    if effective_oversampling is not None:
        oversamp_ratio = effective_oversampling / oversampling
        # Here we compare the effective oversampling inferred from the image with the oversampling
        # that was requested by the user.  We do not place a scrict cut at 1.0 because the routine
        # doesn't start to immediately fail catastrophically the instant this ratio goes below 1,
        # particularly if the user has requested an oversampling above 1 (like the default 1.5) to
        # begin with.  But once the ratio gets below 0.9, this could get problematic, and anyway it
        # might mean the user supplied the wrong image by mistake, so we raise an exception.
        if oversamp_ratio < 0.9:
            raise RuntimeError("Supplied pupil plane image results in inadequate sampling "
                               "by factor of %f"%oversamp_ratio)
        im = galsim.Image(array.astype(np.float64), scale=scale/oversamp_ratio)
    else:
        im = galsim.Image(array.astype(np.float64), scale=scale)
    return im

def otf(array_shape=(256, 256), scale=1., lam_over_diam=2., aberrations=None,
        circular_pupil=True, obscuration=0., nstruts=0, strut_thick=0.05,
        strut_angle=0.*galsim.degrees):
    """Return the complex OTF of a circular (default) or square pupil with low-order aberrations as
    a NumPy array.

    OTF array element ordering follows the DFT standard of `kxky(array_shape)`, and has
    `otf[0, 0] = 1+0j` by default.

    To ensure properly Nyquist sampled output any user should set `lam_over_diam >= 2. * scale`.

    Output complex NumPy array is C-contiguous.
    
    @param array_shape     The NumPy array shape desired for the output array.
    @param scale           Grid spacing of PSF in real space units
    @param lam_over_diam   Lambda / telescope diameter in the physical units adopted for `scale`
                           (user responsible for consistency).
    @param aberrations     NumPy array containing the supported aberrations in units of incident
                           light wavelength, ordered according to the Noll convention: defocus,
                           astig1, astig2, coma1, coma2, trefoil1, trefoil2, spher.  Since these are
                           aberrations 4-11 in the Noll convention, `aberrations` should have length
                           12, with defocus corresponding to index 4 and so on.  The first four
                           numbers in this array will be ignored.
    @param circular_pupil  Adopt a circular pupil? [default: True]
    @param obscuration     Linear dimension of central obscuration as fraction of pupil linear
                           dimension, [0., 1.). [default: 0]
    @param nstruts         Number of radial support struts to add to the central obscuration.
                           [default: 0]
    @param strut_thick     Thickness of support struts as a fraction of pupil diameter.
                           [default: 0.05]
    @param strut_angle     Angle made between the vertical and the strut starting closest to it,
                           defined to be positive in the counter-clockwise direction; must be an
                           Angle instance. [default: 0. * galsim.degrees]
    """
    wf, _ = wavefront(
        array_shape=array_shape, scale=scale, lam_over_diam=lam_over_diam, aberrations=aberrations, 
        circular_pupil=circular_pupil, obscuration=obscuration, nstruts=nstruts,
        strut_thick=strut_thick, strut_angle=strut_angle)
    ftwf = np.fft.fft2(wf)
    otf = np.fft.ifft2(np.abs(ftwf)**2)
    # Make unit flux before returning
    return np.ascontiguousarray(otf) / otf[0, 0].real

def otf_image(array_shape=(256, 256), scale=1., lam_over_diam=2., aberrations=None,
              circular_pupil=True, obscuration=0., nstruts=0, strut_thick=0.05,
              strut_angle=0.*galsim.degrees):
    """Return the complex OTF of a circular (default) or square pupil with low-order aberrations as 
    a (real, imag) tuple of Image objects, rather than a complex NumPy array.

    OTF array element ordering follows the DFT standard of `kxky(array_shape)`, and has
    `otf[0, 0] = 1+0j` by default.  The `scale` of the output Image is correct in k space units.

    The Image output can be used to directly instantiate an InterpolatedImage, and its 
    `scale` will reflect the spacing of the output grid in the system of units adopted for 
    `lam_over_diam`.

    To ensure properly Nyquist sampled output any user should set `lam_over_diam >= 2. * scale`.
    
    @param array_shape     The NumPy array shape desired for array views of Image tuple.
    @param scale           Grid spacing of PSF in real space units
    @param lam_over_diam   Lambda / telescope diameter in the physical units adopted for `scale`
                           (user responsible for consistency).
    @param aberrations     NumPy array containing the supported aberrations in units of incident
                           light wavelength, ordered according to the Noll convention: defocus,
                           astig1, astig2, coma1, coma2, trefoil1, trefoil2, spher.  Since these are
                           aberrations 4-11 in the Noll convention, `aberrations` should have length
                           12, with defocus corresponding to index 4 and so on.  The first four
                           numbers in this array will be ignored.
    @param circular_pupil  Adopt a circular pupil? [default: True]
    @param obscuration     Linear dimension of central obscuration as fraction of pupil linear
                           dimension, [0., 1.). [default: 0]
    @param nstruts         Number of radial support struts to add to the central obscuration.
                           [default: 0]
    @param strut_thick     Thickness of support struts as a fraction of pupil diameter.
                           [default: 0.05]
    @param strut_angle     Angle made between the vertical and the strut starting closest to it,
                           defined to be positive in the counter-clockwise direction; must be an
                           Angle instance. [default: 0. * galsim.degrees]
    """
    array = otf(
        array_shape=array_shape, scale=scale, lam_over_diam=lam_over_diam, aberrations=aberrations,
        circular_pupil=circular_pupil, obscuration=obscuration, nstruts=nstruts,
        strut_thick=strut_thick, strut_angle=strut_angle)
    if array_shape[0] != array_shape[1]:
        import warnings
        warnings.warn(
            "OTF Images' scales will not be correct in both directions for non-square arrays, "+
            "only square grids currently supported by galsim.Images.")
    scale = 2. * np.pi / array_shape[0]
    imreal = galsim.Image(np.ascontiguousarray(array.real.astype(np.float64)), scale=scale)
    imimag = galsim.Image(np.ascontiguousarray(array.imag.astype(np.float64)), scale=scale)
    return (imreal, imimag)

def mtf(array_shape=(256, 256), scale=1., lam_over_diam=2., aberrations=None,
        circular_pupil=True, obscuration=0., nstruts=0, strut_thick=0.05,
        strut_angle=0.*galsim.degrees):
    """Return NumPy array containing the MTF of a circular (default) or square pupil with low-order
    aberrations.

    MTF array element ordering follows the DFT standard of `kxky(array_shape)`, and has
    `mtf[0, 0] = 1` by default.

    To ensure properly Nyquist sampled output any user should set `lam_over_diam >= 2. * scale`.

    Output double NumPy array is C-contiguous.

    @param array_shape     The NumPy array shape desired for the output array.
    @param scale           Grid spacing of PSF in real space units
    @param lam_over_diam   Lambda / telescope diameter in the physical units adopted for `scale`
                           (user responsible for consistency).
    @param aberrations     NumPy array containing the supported aberrations in units of incident
                           light wavelength, ordered according to the Noll convention: defocus,
                           astig1, astig2, coma1, coma2, trefoil1, trefoil2, spher.  Since these are
                           aberrations 4-11 in the Noll convention, `aberrations` should have length
                           12, with defocus corresponding to index 4 and so on.  The first four
                           numbers in this array will be ignored.
    @param circular_pupil  Adopt a circular pupil? [default: True]
    @param obscuration     Linear dimension of central obscuration as fraction of pupil linear
                           dimension, [0., 1.). [default: 0]
    @param nstruts         Number of radial support struts to add to the central obscuration.
                           [default: 0]
    @param strut_thick     Thickness of support struts as a fraction of pupil diameter.
                           [default: 0.05]
    @param strut_angle     Angle made between the vertical and the strut starting closest to it,
                           defined to be positive in the counter-clockwise direction; must be an
                           Angle instance. [default: 0. * galsim.degrees]
    """
    return np.abs(otf(
        array_shape=array_shape, scale=scale, lam_over_diam=lam_over_diam, aberrations=aberrations,
        obscuration=obscuration, circular_pupil=circular_pupil, nstruts=nstruts,
        strut_thick=strut_thick, strut_angle=strut_angle))

def mtf_image(array_shape=(256, 256), scale=1., lam_over_diam=2., aberrations=None,
              circular_pupil=True, obscuration=0., nstruts=0, strut_thick=0.05,
              strut_angle=0.*galsim.degrees):
    """Return the MTF of a circular (default) or square pupil with low-order aberrations as an 
    Image.

    MTF array element ordering follows the DFT standard of `kxky(array_shape)`, and has
    `mtf[0, 0] = 1` by default.  The `scale` of the output Image is correct in k space units.

    The Image output can be used to directly instantiate an InterpolatedImage, and its 
    `scale` will reflect the spacing of the output grid in the system of units adopted for 
    `lam_over_diam`.

    To ensure properly Nyquist sampled output any user should set `lam_over_diam >= 2. * scale`.

    @param array_shape     The NumPy array shape desired for the array view of the Image.
    @param scale           Grid spacing of PSF in real space units
    @param lam_over_diam   Lambda / telescope diameter in the physical units adopted for `scale`
                           (user responsible for consistency).
    @param aberrations     NumPy array containing the supported aberrations in units of incident
                           light wavelength, ordered according to the Noll convention: defocus,
                           astig1, astig2, coma1, coma2, trefoil1, trefoil2, spher.  Since these are
                           aberrations 4-11 in the Noll convention, `aberrations` should have length
                           12, with defocus corresponding to index 4 and so on.  The first four
                           numbers in this array will be ignored.
    @param circular_pupil  Adopt a circular pupil? [default: True]
    @param obscuration     Linear dimension of central obscuration as fraction of pupil linear
                           dimension, [0., 1.). [default: 0]
    @param nstruts         Number of radial support struts to add to the central obscuration.
                           [default: 0]
    @param strut_thick     Thickness of support struts as a fraction of pupil diameter.
                           [default: 0.05]
    @param strut_angle     Angle made between the vertical and the strut starting closest to it,
                           defined to be positive in the counter-clockwise direction; must be an
                           Angle instance. [default: 0. * galsim.degrees]
    """
    array = mtf(
        array_shape=array_shape, scale=scale, lam_over_diam=lam_over_diam, aberrations=aberrations,
        circular_pupil=circular_pupil, obscuration=obscuration, nstruts=nstruts,
        strut_thick=strut_thick, strut_angle=strut_angle)
    if array_shape[0] != array_shape[1]:
        import warnings
        warnings.warn(
            "MTF Image scale will not be correct in both directions for non-square arrays, only "+
            "square grids currently supported by galsim.Images.")
    im = galsim.Image(array.astype(np.float64), scale = 2. * np.pi / array_shape[0])
    return im

def ptf(array_shape=(256, 256), scale=1., lam_over_diam=2., aberrations=None,
        circular_pupil=True, obscuration=0., nstruts=0, strut_thick=0.05,
        strut_angle=0.*galsim.degrees):
    """Return NumPy array containing the PTF [radians] of a circular (default) or square pupil with
    low-order aberrations.

    PTF array element ordering follows the DFT standard of `kxky(array_shape)`, and has
    `ptf[0, 0] = 0`. by default.

    To ensure properly Nyquist sampled output any user should set `lam_over_diam >= 2. * scale`.

    Output double NumPy array is C-contiguous.

    @param array_shape     The NumPy array shape desired for the output array.
    @param scale           Grid spacing of PSF in real space units
    @param lam_over_diam   Lambda / telescope diameter in the physical units adopted for `scale` 
                           (user responsible for consistency).
    @param aberrations     NumPy array containing the supported aberrations in units of incident
                           light wavelength, ordered according to the Noll convention: defocus,
                           astig1, astig2, coma1, coma2, trefoil1, trefoil2, spher.  Since these are
                           aberrations 4-11 in the Noll convention, `aberrations` should have length
                           12, with defocus corresponding to index 4 and so on.  The first four
                           numbers in this array will be ignored.
    @param circular_pupil  Adopt a circular pupil? [default: True]
    @param obscuration     Linear dimension of central obscuration as fraction of pupil linear
                           dimension, [0., 1.) [default: 0]
    @param nstruts         Number of radial support struts to add to the central obscuration.
                           [default: 0]
    @param strut_thick     Thickness of support struts as a fraction of pupil diameter.
                           [default: 0.05]
    @param strut_angle     Angle made between the vertical and the strut starting closest to it,
                           defined to be positive in the counter-clockwise direction; must be an
                           Angle instance. [default: 0. * galsim.degrees]
    """
    kx, ky = utilities.kxky(array_shape)
    k2 = (kx**2 + ky**2)
    ptf = np.zeros(array_shape)

    # INTERNAL kmax in units of array grid spacing
    kmax_internal = scale * 2. * np.pi / lam_over_diam 

    # Try to handle where both real and imag tend to zero...
    ptf[k2 < kmax_internal**2] = np.angle(otf(
        array_shape=array_shape, scale=scale, lam_over_diam=lam_over_diam, aberrations=aberrations,
        circular_pupil=circular_pupil, obscuration=obscuration, nstruts=nstruts,
        strut_thick=strut_thick, strut_angle=strut_angle)[k2 < kmax_internal**2]) 
    return ptf

def ptf_image(array_shape=(256, 256), scale=1., lam_over_diam=2., aberrations=None,
              circular_pupil=True, obscuration=0., nstruts=0, strut_thick=0.05,
              strut_angle=0.*galsim.degrees):
    """Return the PTF [radians] of a circular (default) or square pupil with low-order aberrations
    as an Image.

    PTF array element ordering follows the DFT standard of `kxky(array_shape)`, and has
    `ptf[0, 0] = 0.` by default.  The `scale` of the output Image is correct in k space units.

    The Image output can be used to directly instantiate an InterpolatedImage, and its 
    `scale` will reflect the spacing of the output grid in the system of units adopted for 
    `lam_over_diam`.

    To ensure properly Nyquist sampled output any user should set `lam_over_diam >= 2. * scale`.

    @param array_shape     The NumPy array shape desired for the array view of the Image.
    @param scale           Grid spacing of PSF in real space units
    @param lam_over_diam   Lambda / telescope diameter in the physical units adopted for `scale` 
                           (user responsible for consistency).
    @param aberrations     NumPy array containing the supported aberrations in units of incident
                           light wavelength, ordered according to the Noll convention: defocus,
                           astig1, astig2, coma1, coma2, trefoil1, trefoil2, spher.  Since these are
                           aberrations 4-11 in the Noll convention, `aberrations` should have length
                           12, with defocus corresponding to index 4 and so on.  The first four
                           numbers in this array will be ignored.
    @param circular_pupil  Adopt a circular pupil? [default: True]
    @param obscuration     Linear dimension of central obscuration as fraction of pupil linear
                           dimension, [0., 1.) [default: 0]
    @param nstruts         Number of radial support struts to add to the central obscuration.
                           [default: 0]
    @param strut_thick     Thickness of support struts as a fraction of pupil diameter.
                           [default: 0.05]
    @param strut_angle     Angle made between the vertical and the strut starting closest to it,
                           defined to be positive in the counter-clockwise direction; must be an
                           Angle instance. [default: 0. * galsim.degrees]
    """
    array = ptf(
        array_shape=array_shape, scale=scale, lam_over_diam=lam_over_diam, aberrations=aberrations,
        circular_pupil=circular_pupil, obscuration=obscuration, nstruts=nstruts,
        strut_thick=strut_thick, strut_angle=strut_angle)
    if array_shape[0] != array_shape[1]:
        import warnings
        warnings.warn(
            "PTF Image scale will not be correct in both directions for non-square arrays, only "+
            "square grids currently supported by galsim.Images.")
    im = galsim.Image(array.astype(np.float64), scale = 2. * np.pi / array_shape[0])
    return im<|MERGE_RESOLUTION|>--- conflicted
+++ resolved
@@ -231,14 +231,10 @@
     _takes_rng = False
     _takes_logger = False
 
-<<<<<<< HEAD
     # --- Public Class methods ---
     def __init__(self, lam_over_diam=None, lam=None, diam=None,
                  tip=0., tilt=0.,
                  defocus=0., astig1=0., astig2=0.,
-=======
-    def __init__(self, lam_over_diam=None, lam=None, diam=None, defocus=0., astig1=0., astig2=0.,
->>>>>>> 86f56827
                  coma1=0., coma2=0., trefoil1=0., trefoil2=0., spher=0., aberrations=None,
                  circular_pupil=True, obscuration=0., interpolant=None, oversampling=1.5,
                  pad_factor=1.5, suppress_warning=False, max_size=None, flux=1.,
