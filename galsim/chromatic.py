--- conflicted
+++ resolved
@@ -1382,8 +1382,6 @@
     combinations of GSObjects with wavelength-dependent keywords or transformations (shifts, shears,
     etc.).
 
-<<<<<<< HEAD
-=======
     This class is intended to expedite calculations using objects that have to be built up as sums
     of GSObjects with different parameters at each wavelength, by interpolating between Images at
     each wavelength instead of making a more costly instantiation of the relevant GSObject at each
@@ -1402,43 +1400,15 @@
     interpolated and the more accurate calculation for at least one case, to ensure that the
     required precision has been reached.
 
->>>>>>> 70bd7278
     This class inherits from ChromaticObject, and subclasses of it could be defined to describe
     objects like chromatic PSFs.  See, for example, the subclass ChromaticOpticalPSF.  Subclasses of
     InterpolatedChromaticObject must have a method called `simpleEvaluateAtWavelength`, which is
     functionally the equivalent of `evaluateAtWavelength` for ChromaticObjects (i.e., it's a way to
     directly instantiate a GSObject at a single wavelength, without doing any interpolation).  Note
-<<<<<<< HEAD
-    that since InterpolatedChromaticObjects can include an SED, for cases where they are going to be
-    drawn on their own without convolution by anything else, the `simpleEvaluateAtWavelength` method
-    must include proper flux normalization for that wavelength (see ChromaticOpticalPSF for an
-    example of how this works).  However, if the InterpolatedChromaticObject is only going to be
-    drawn when convolved by another object with an SED, then this is unnecessary.
-
-    There are two possible ways to use this class.  The first (the purpose for which it is intended)
-    is to expedite calculations using objects that have to be built up as sums of GSObjects with
-    different parameters at each wavelength, by interpolating between Images at each wavelength
-    instead of making a more costly instantiation of the relevant GSObject at each value of
-    wavelength at which the bandpass is defined.  In order to carry out this interpolation, there is
-    a costly initialization process to build up a grid of images to be used for the interpolation
-    later on.  However, the object can get reused with different SEDs and bandpasses, so there
-    should not be any need to make many versions of any particular type of
-    InterpolatedChromaticObject, and there is a significant savings each time it is called.  Note
-    that the interpolation scheme is simple linear interpolation in wavelength, and no extrapolation
-    beyond the original range of wavelengths is permitted.
-
-    The second way to use this class is to override the interpolation and instantiate a new GSObject
-    at each value of wavelength.  This is slower, but should be more accurate.  The calling sequence
-    for this mode is nearly identical to the first mode, except for one keyword argument (`waves`,
-    see below).  For use cases requiring a high level of precision, we recommend a comparison
-    between the interpolated and the more accurate calculation for at least one case, to ensure that
-    the required precision has been reached.
-=======
     that since InterpolatedChromaticObjects can include an SED, the `simpleEvaluateAtWavelength`
     method must include proper flux normalization for that wavelength.  However, if the
     InterpolatedChromaticObject is only going to be drawn when convolved by another object with an
     SED, then this is unnecessary.
->>>>>>> 70bd7278
 
     The input parameter `waves` determines the input grid on which images are precomputed.  It is
     difficult to give completely general guidance as to how many wavelengths to choose or how they
@@ -1456,16 +1426,7 @@
                             wavelengths.
     @param SED              A galsim.SED for the object.  If None, a flat SED is used.  When using
                             the object as a PSF to be convolved by a chromatic object, a flat SED
-<<<<<<< HEAD
-                            should be used, whereas when using the object as a star to make a PSF
-                            image, an appropriate SED should be assigned. Note that a new
-                            InterpolatedChromatic object can be instantiated from an existing one
-                            with a new SED using the `withSED` method without any significant
-                            overhead, so when in doubt, constructing the object with a flat SED is
-                            not a problem.  [default: None]
-=======
                             should be used.  [default: None]
->>>>>>> 70bd7278
     @param oversample_fac   Factor by which to oversample the stored profiles compared to the
                             default, which is to sample them at the Nyquist frequency for whichever
                             wavelength has the highest Nyquist frequency.  `oversample_fac`>1
@@ -1478,14 +1439,10 @@
             self.SED = lambda w: 1.0
         else:
             self.SED = sed
-<<<<<<< HEAD
-        self.wave_list = np.array([], dtype=float)
-=======
         if hasattr(self.SED, 'wave_list'):
             self.wave_list = self.SED.wave_list
         else:
             self.wave_list = np.array([], dtype=float)
->>>>>>> 70bd7278
 
         # Set up the interpolation (which can be a costly step, depending on the length of `waves`.
         if self.waves is not None:
@@ -1533,13 +1490,10 @@
             new.SED = lambda w: 1.0
         else:
             new.SED = sed
-<<<<<<< HEAD
-=======
         if hasattr(new.SED, 'wave_list'):
             new.wave_list = new.SED.wave_list
         else:
             new.wave_list = np.array([], dtype=float)
->>>>>>> 70bd7278
         return new
 
     def evaluateAtWavelength(self, wave, force_eval=False):
@@ -1572,15 +1526,7 @@
 
         # Figure out where the supplied wavelength is compared to the list of wavelengths on which
         # images were originally tabulated.
-<<<<<<< HEAD
-        lower_idx = np.searchsorted(self.waves, wave)-1
-        # There can be edge issues, so watch out for that:
-        if lower_idx < 0: lower_idx = 0
-        if lower_idx == len(self.waves)-1: lower_idx = len(self.waves)-1
-        frac = (wave-self.waves[lower_idx]) / (self.waves[lower_idx+1]-self.waves[lower_idx])
-=======
         lower_idx, frac = _findWave(self.waves, wave)
->>>>>>> 70bd7278
 
         # Actually do the interpolation for the image, stepK, and maxK.
         im = _linearInterp(self.ims, frac, lower_idx)
@@ -1593,17 +1539,9 @@
 
         This method has a number of optimizations compared to brute force drawing.  It uses the set
         of interpolated images at each wavelength to carry out the integration, only carrying out
-<<<<<<< HEAD
-        the GSObject instantation and convolution with pixel response at the very end.
-
-        Currently there is only one image integrator for direct integration of the interpolated
-        images, so there is no keyword argument to select one, unlike for
-        ChromaticObject.drawImage().
-=======
         the GSObject instantation and convolution with pixel response at the very end.  Currently,
         it can only carry out linear interpolation between the stored images at fixed values of
         wavelength.
->>>>>>> 70bd7278
 
         @param bandpass         A Bandpass object representing the filter against which to
                                 integrate.
@@ -1629,26 +1567,10 @@
         # determine combined self.wave_list and bandpass.wave_list
         wave_list = self._getCombinedWaveList(bandpass)
 
-<<<<<<< HEAD
-        # decide on integrator
-        integrator = galsim.integ.DirectSampleIntegrator(galsim.integ.midpt)
-
-=======
->>>>>>> 70bd7278
         # merge self.wave_list into bandpass.wave_list since we are using a sampling integrator
         bandpass = galsim.Bandpass(galsim.LookupTable(wave_list, bandpass(wave_list),
                                                       interpolant='linear'))
 
-<<<<<<< HEAD
-        integral, stepk, maxk = integrator(self._imageAtWavelength, bandpass)
-        # For now, pretend we have no information about the maxk and stepk that should be used.
-        int_im = galsim.InterpolatedImage(integral, _force_stepk=stepk, _force_maxk=maxk)
-
-        # For performance profiling, store the number of evaluations used for the last integration
-        # performed.
-        self._last_n_eval = integrator.last_n_eval
-
-=======
         # The integration is carried out using the following two basic approaches:
         # (1) We use linear interpolation between the stored images to get an image at a given
         #     wavelength.
@@ -1680,7 +1602,6 @@
         # Instantiate the InterpolatedImage, using these conservative stepK and maxK choices.
         int_im = galsim.InterpolatedImage(integral, _force_stepk=stepk, _force_maxk=maxk)
 
->>>>>>> 70bd7278
         # Apply integral to the initial image appropriately.  This will naturally work properly and
         # take into account the supplied value of `add_to_image`, which will be included in kwargs.
         image = int_im.drawImage(image=image, **kwargs)
@@ -1742,17 +1663,6 @@
         """
         lam_over_diam = 1.e-9 * (wave / self.diam) * (galsim.radians / galsim.arcsec)
         aberrations = self.aberrations / wave
-<<<<<<< HEAD
-        ret = self.SED(wave)* \
-            galsim.OpticalPSF(lam_over_diam=lam_over_diam, aberrations=aberrations, **self.kwargs)
-        return ret
-
-def _linearInterp(list, frac, lower_idx):
-    """Helper routine for linear interpolation between values in lists (which could be lists of
-    images, just not numbers, hence the need to avoid a LookupTable).  Not really worth
-    splitting out on its own now, but could be useful to have separate routines for the
-    interpolation later on if we want to enable something other than linear interpolation."""
-=======
         ret = galsim.OpticalPSF(lam_over_diam=lam_over_diam, aberrations=aberrations, **self.kwargs)
         return ret
 
@@ -1777,5 +1687,4 @@
     splitting out on its own now, but could be useful to have separate routines for the
     interpolation later on if we want to enable something other than linear interpolation.
     """
->>>>>>> 70bd7278
     return frac*list[lower_idx+1] + (1.-frac)*list[lower_idx]