# Copyright (c) 2012-2014 by the GalSim developers team on GitHub
# https://github.com/GalSim-developers
#
# This file is part of GalSim: The modular galaxy image simulation toolkit.
# https://github.com/GalSim-developers/GalSim
#
# GalSim is free software: redistribution and use in source and binary forms,
# with or without modification, are permitted provided that the following
# conditions are met:
#
# 1. Redistributions of source code must retain the above copyright notice, this
#    list of conditions, and the disclaimer given in the accompanying LICENSE
#    file.
# 2. Redistributions in binary form must reproduce the above copyright notice,
#    this list of conditions, and the disclaimer given in the documentation
#    and/or other materials provided with the distribution.
#
"""@file chromatic.py
Define wavelength-dependent surface brightness profiles.

Implementation is done by constructing GSObjects as functions of wavelength. The drawImage()
method then integrates over wavelength while also multiplying by a throughput function.

Possible uses include galaxies with color gradients, automatically drawing a given galaxy through
different filters, or implementing wavelength-dependent point spread functions.
"""

import numpy as np
import copy

import galsim

class ChromaticObject(object):
    """Base class for defining wavelength-dependent objects.

    This class primarily serves as the base class for chromatic subclasses, including Chromatic,
    ChromaticSum, and ChromaticConvolution.  See the docstrings for these classes for more details.
    The ChromaticAtmosphere() function also creates a ChromaticObject.

    Initialization
    --------------

    A ChromaticObject can also be instantiated directly from an existing GSObject.
    In this case, the newly created ChromaticObject will act nearly the same way the original
    GSObject works, except that it has access to the ChromaticObject methods described below;
    especially expand(), dilate() and shift().

    @param gsobj  The GSObject to be chromaticized.

    Methods
    -------

    gsobj = chrom_obj.evaluateAtWavelength(lambda) returns the monochromatic surface brightness
    profile (as a GSObject) at a given wavelength (in nanometers).

    The setupInterpolation() method can be used for non-separable ChromaticObjects to expedite the
    image rendering process.  See the docstring of that method for more details and discussion of
    when this is a useful tool (and the interplay between interpolation, object
    transformations, and convolutions).

    Also, ChromaticObject has most of the same methods as GSObjects with the following exceptions:

    The GSObject access methods (e.g. xValue(), maxK(), etc.) are not available.  Instead,
    you would need to evaluate the profile at a particular wavelength and access what you want
    from that.

    There is no withFlux() method, since this is in general undefined for a chromatic object.
    See the SED class for how to set a chromatic flux density function.

    The transformation methods: transform(), expand(), dilate(), magnify(), shear(), rotate(),
    lens(), and shift() can now accept functions of wavelength as arguments, as opposed to the
    constants that GSObjects are limited to.  These methods can be used to effect a variety of
    physical chromatic effects, such as differential chromatic refraction, chromatic seeing, and
    diffraction-limited wavelength-dependence.

    The drawImage() method draws the object as observed through a particular bandpass, so the
    function parameters are somewhat different.  See the docstring for ChromaticObject.drawImage()
    for more details.

    The drawKImage() method is not yet implemented.
    """

    # In general, `ChromaticObject` and subclasses should provide the following interface:
    # 1) Define an `evaluateAtWavelength` method, which returns a GSObject representing the
    #    profile at a particular wavelength.
    # 2) Define a `withScaledFlux` method, which scales the flux at all wavelengths by a fixed
    #    multiplier.
    # 3) Initialize a `separable` attribute.  This marks whether (`separable = True`) or not
    #    (`separable = False`) the given chromatic profile can be factored into a spatial profile
    #    and a spectral profile.  Separable profiles can be drawn quickly by evaluating at a single
    #    wavelength and adjusting the flux via a (fast) 1D integral over the spectral component.
    #    Inseparable profiles, on the other hand, need to be evaluated at multiple wavelengths
    #    in order to draw (slow).
    # 4) Separable objects must initialize an `SED` attribute, which is a callable object (often a
    #    `galsim.SED` instance) that returns the _relative_ flux of the profile at a given
    #    wavelength. (The _absolute_ flux is controlled by both the `SED` and the `.flux` attribute
    #    of the underlying chromaticized GSObject(s).  See `galsim.Chromatic` docstring for details
    #    concerning normalization.)
    # 5) Initialize a `wave_list` attribute, which specifies wavelengths at which the profile (or
    #    the SED in the case of separable profiles) will be evaluated when drawing a
    #    ChromaticObject.  The type of `wave_list` should be a numpy array, and may be empty, in
    #    which case either the Bandpass object being drawn against, or the integrator being used
    #    will determine at which wavelengths to evaluate.

    # Additionally, instances of `ChromaticObject` and subclasses will usually have either an `obj`
    # attribute representing a manipulated `GSObject` or `ChromaticObject`, or an `objlist`
    # attribute in the case of compound classes like `ChromaticSum` and `ChromaticConvolution`.

    def __init__(self, obj):
        if not isinstance(obj, (galsim.GSObject, ChromaticObject)):
            raise TypeError("Can only directly instantiate ChromaticObject with a GSObject "+
                            "or ChromaticObject argument.")
        # TODO: Once we convert to a fully immutable style (when the mutating methods are
        #       eventually removed), we can get rid of this copy() call.  Probably lots of others
        #       as well...
        self.obj = obj.copy()
        if isinstance(obj, galsim.GSObject):
            self.separable = True
            self.SED = lambda w: 1.0
            self.wave_list = np.array([], dtype=float)
        elif obj.separable:
            self.separable = True
            self.SED = obj.SED
            self.wave_list = obj.wave_list
        else:
            self.separable = False
            self.SED = lambda w: 1.0
            self.wave_list = np.array([], dtype=float)
        # Some private attributes to handle affine transformations
        # _A is a 3x3 augmented affine transformation matrix that holds both translation and
        # shear/rotate/dilate specifications.
        # (see http://en.wikipedia.org/wiki/Affine_transformation#Augmented_matrix)
        self._A = lambda w: np.matrix(np.identity(3), dtype=float)
        # _fluxFactor holds a wavelength-dependent flux rescaling.  This is only needed because
        # a wavelength-dependent dilate(f(w)) is implemented as a combination of a
        # wavelength-dependent expansion and wavelength-dependent flux rescaling.
        self._fluxFactor = lambda w: 1.0
        # Attribute to track whether the affine transformation information has been reset.
        self._reset = False

    def setupInterpolation(self, waves, oversample_fac=1.):
        """
        This method is used as a pre-processing step that can expedite image rendering using objects
        that have to be built up as sums of GSObjects with different parameters at each wavelength,
        by interpolating between Images at each wavelength instead of making a more costly
        instantiation of the relevant GSObject at each value of wavelength at which the bandpass is
        defined.  This routine does a costly initialization process to build up a grid of images to
        be used for the interpolation later on.  However, the object can get reused with different
        bandpasses, so there should not be any need to make many versions of this object, and there
        is a significant savings each time it is drawn into an image.  As a general rule of thumb,
        chromatic objects that are separable do not benefit from this particular optimization,
        whereas those that involve making GSObjects with wavelength-dependent keywords or
        transformations do benefit from it.  Note that the interpolation scheme is simple linear
        interpolation in wavelength, and no extrapolation beyond the originally-provided range of
        wavelengths is permitted.

        The speedup involved in using interpolation depends in part on the bandpass used for
        rendering (since that determines how many full profile evaluations are involved in rendering
        the image).  However, for ChromaticAtmosphere with simple profiles like Kolmogorov, the
        speedup in some simple example cases is roughly a factor of three, whereas for more
        expensive to render profiles like the ChromaticOpticalPSF, the speedup is more typically a
        factor of 10-50.

        Achromatic transformations can be applied either before or after setting up interpolation,
        with the best option depending on the application.  For example, when rendering many times
        with the same achromatic transformation applied, it is typically advantageous to apply the
        transformation before setting up the interpolation.  But there is no value in this when
        applying different achromatic transformation to each object.  Chromatic transformations must
        be applied before setting up interpolation, and attempts to render images of
        ChromaticObjects with interpolation followed by a chromatic transformation will result in an
        exception being raised.

        Because of the clever way that the ChromaticConvolution routine works, convolutions of
        non-separable chromatic objects that use interpolation with separable objects will still
        benefit from these optimizations.  For example, a non-separable chromatic PSF that uses
        interpolation, when convolved with a sum of two galaxy components each with their own SED
        will be able to take advantage of this optimization.  In contrast, when convolving two
        non-separable profiles there is no way to take advantage of the interpolation optimization,
        so even in the case that interpolation has been set up, it will be ignored and the full
        calculation will be done.

        For use cases requiring a high level of precision, we recommend a comparison between the
        interpolated and the more accurate calculation for at least one case, to ensure that the
        required precision has been reached.  Also note that after calling `setupInterpolation`, it
        is possible to revert to the exact calculation by calling `noInterpolation`.

        The input parameter `waves` determines the input grid on which images are precomputed.  It
        is difficult to give completely general guidance as to how many wavelengths to choose or how
        they should be spaced; some experimentation compared with the exact calculation is warranted
        for each particular application.  The best choice of settings might depend on how strongly
        the parameters of the object depend on wavelength.

        @param waves            The list, tuple, or NumPy array of wavelengths to be used when
                                building up the grid of images for interpolation.  The wavelengths
                                should be given in nanometers, and they should span the full range
                                of wavelengths covered by any bandpass to be used for drawing Images
                                (i.e., this class will not extrapolate beyond the given range of
                                wavelengths).  They can be spaced any way the user likes, not
                                necessarily linearly, though interpolation will be linear in
                                wavelength.
        @param oversample_fac   Factor by which to oversample the stored profiles compared to the
                                default, which is to sample them at the Nyquist frequency for
                                whichever wavelength has the highest Nyquist frequency.
                                `oversample_fac`>1 results in higher accuracy but costlier
                                pre-computations (more memory and time). [default: 1]
        """
        # Set up the interpolation (which can be a costly step, depending on the length of
        # `waves`).
        self.waves = np.sort(np.array(waves))

        # Make the objects between which we are going to interpolate.  Note that these do not have
        # to be saved for later, unlike the images.
        objs = [ self.evaluateAtWavelength(wave) for wave in waves ]

        # The evaluation step (above) led to the incorporation of any shears and other
        # transformations into the stored models between which we interpolation, so reset the
        # internal attributes that store information about transformations, if indeed there were any
        # transformations.
<<<<<<< HEAD
        transform_done = False
        for wave in waves:
            if not self._nullTransformation(wave):
                transform_done = True
                break
        if transform_done:
=======
        if hasattr(self, '_A') and not all ([self._nullTransformation(w) for w in waves]):
>>>>>>> 6e35467a
            self._A = lambda w: np.matrix(np.identity(3), dtype=float)
            self._fluxFactor = lambda w: 1.0
            self._reset = True

        # Check the fluxes for the objects.  If they are unity (within some tolerance) then that
        # makes things simple.  If they are not, however, then we have to reset them to unity, and
        # modify the SED attribute, which now refers to the total flux at a given wavelength after
        # integrating over the whole light profile.
        fluxes = np.array([ obj.getFlux() for obj in objs ])
        if np.any(abs(fluxes - 1.0) > 1000.*np.finfo(fluxes.dtype.type).eps):
            # Figure out the rescaling factor for the SED.
            rescale_fac = np.zeros_like(self.waves)
            for ind in range(len(self.waves)):
                rescale_fac[ind] = fluxes[ind]
                objs[ind].setFlux(1.0)
<<<<<<< HEAD
=======
            if not hasattr(self, 'SED'):
                self.SED = lambda w : 1.0
>>>>>>> 6e35467a
            self.SED = galsim.LookupTable(x=self.waves, f=self.SED(self.waves)*rescale_fac,
                                          interpolant='linear')

        # Find the Nyquist scale for each, and to be safe, choose the minimum value to use for the
        # array of images that is being stored.
        nyquist_dx_vals = [ obj.nyquistScale() for obj in objs ]
        dx = min(nyquist_dx_vals) / oversample_fac

        # Find the suggested image size for each object given the choice of scale, and use the
        # maximum just to be safe.
        possible_im_sizes = [ obj.SBProfile.getGoodImageSize(dx, 1.0) for obj in objs ]
        n_im = max(possible_im_sizes)

        # Find the stepK and maxK values for each object.  These will be used later on, so that we
        # can force these values when instantiating InterpolatedImages before drawing.
        self.stepK_vals = [ obj.stepK() for obj in objs ]
        self.maxK_vals = [ obj.maxK() for obj in objs ]

        # Finally, now that we have an image scale and size, draw all the images.  Note that
        # `no_pixel` is used (we want the object on its own, without a pixel response).
        self.ims = [ obj.drawImage(scale=dx, nx=n_im, ny=n_im, method='no_pixel') for obj in objs ]

    def noInterpolation(self):
        """
        A routine to force an object for which interpolation was previously set up go back to the
        exact calculation.

        This can only be done if some transformation was not done when setting up the interpolation,
        since the information about that transformation was deleted at that time.
        """
<<<<<<< HEAD
        # Check whether some chromatic transformation was done when setting up the interpolation.
        # If so, information about it has been lost, so raise an exception.
        if self._reset:
            raise RuntimeError(
                "Error, cannot go back to exact calculation because a transformation was "
                "applied (and then cleared) when storing images.")

        # Check and emit a warning if interpolation was not set up.
        if not hasattr(self, 'waves'):
            import warnings
            warnings.warn('noInterpolation was called on object for which it had not been set up!'
                          ' No action taken.')
        else:
=======
        if hasattr(self, 'waves'):
            # Check whether some chromatic transformation was done when setting up the
            # interpolation.  If so, information about it has been lost, so raise an exception.
            if hasattr(self, '_reset') and self._reset:
                raise RuntimeError(
                    "Error, cannot go back to exact calculation because a transformation was "
                    "applied (and then cleared) when storing images.")

>>>>>>> 6e35467a
            # Get rid of the stored attributes related to interpolation.
            del self.waves
            del self.stepK_vals
            del self.maxK_vals
            del self.ims

<<<<<<< HEAD
=======
    def hasInterpolation(self):
        """
        A routine to check whether an object has interpolation set up or not.

        @returns    True or False
        """
        return hasattr(self, 'waves')

>>>>>>> 6e35467a
    def _evaluateAtWavelength(self, wave):
        """
        Evaluate this ChromaticObject at a particular wavelength, either using interpolation or via
        direct calculation, depending on whether or not interpolation has been set up.

        @param wave     Wavelength in nanometers.

        @returns the monochromatic object at the given wavelength, as a GSObject.
        """
        if hasattr(self, 'waves'):
            im, stepk, maxk = self._imageAtWavelength(wave)
            return galsim.InterpolatedImage(im, _force_stepk=stepk, _force_maxk=maxk)
        else:
            return self.evaluateAtWavelength(wave)

    def _imageAtWavelength(self, wave):
        """
        Get an image of the object at a particular wavelength, using linear interpolation between
        the originally-stored images.  Also returns values for step_k and max_k, to be used to
        expedite the instantation of InterpolatedImages.

        @param wave     Wavelength in nanometers.

        @returns an Image of the object at the given wavelength.
        """
        # First, some wavelength-related sanity checks.
        if not hasattr(self, 'waves'):
            raise RuntimeError("Requested image at some wavelength without setting up "
                               "interpolation!")
        if wave < min(self.waves) or wave > max(self.waves):
            raise RuntimeError("Requested wavelength %.1f is outside the allowed range:"
                               " %.1f to %.1f nm"%(wave, min(self.waves), max(self.waves)))

        # Figure out where the supplied wavelength is compared to the list of wavelengths on which
        # images were originally tabulated.
        lower_idx, frac = _findWave(self.waves, wave)

        # Actually do the interpolation for the image, stepK, and maxK.
        im = _linearInterp(self.ims, frac, lower_idx)
        stepk = _linearInterp(self.stepK_vals, frac, lower_idx)
        maxk = _linearInterp(self.maxK_vals, frac, lower_idx)
<<<<<<< HEAD
        return self.SED(wave)*im, stepk, maxk
=======
        if hasattr(self, 'SED'):
            return self.SED(wave)*im, stepk, maxk
        else:
            return im, stepk, maxk
>>>>>>> 6e35467a

    def drawImage(self, bandpass, image=None, integrator=None, **kwargs):
        """Base implementation for drawing an image of a ChromaticObject.

        Some subclasses may choose to override this for specific efficiency gains.  For instance,
        most GalSim use cases will probably finish with a convolution, in which case
        ChromaticConvolution.drawImage() will be used.

        The task of drawImage() in a chromatic context is to integrate a chromatic surface
        brightness profile multiplied by the throughput of `bandpass`, over the wavelength interval
        indicated by `bandpass`.  This integration will take place either via brute-force drawing
        the image at each wavelength, or via an optimized version of the routine that uses some
        approximations to significantly speed-up the calculations for non-separable profiles.
        `drawImage` chooses which method to use depending on whether the user has done the
        pre-computation necessary for the latter, using the `setupInterpolation` method.

        Several integrators are available in galsim.integ to do this integration when using the
        first (non-interpolated integration).  By default,
        `galsim.integ.SampleIntegrator(rule=np.trapz)` will be used if either
        `bandpass.wave_list` or `self.wave_list` have len() > 0.  If lengths of both are zero, which
        may happen if both the bandpass throughput and the SED associated with `self` are analytic
        python functions, for example, then `galsim.integ.ContinuousIntegrator(rule=np.trapz)`
        will be used instead.  This latter case by default will evaluate the integrand at 250
        equally-spaced wavelengths between `bandpass.blue_limit` and `bandpass.red_limit`.

        By default, the above two integrators will use the trapezoidal rule for integration.  The
        midpoint rule for integration can be specified instead by passing an integrator that has
        been initialized with the `rule=galsim.integ.midpt` argument.  Finally, when creating a
        ContinuousIntegrator, the number of samples `N` is also an argument.  For example:

            >>> integrator = galsim.ContinuousIntegrator(rule=galsim.integ.midpt, N=100)
            >>> image = chromatic_obj.drawImage(bandpass, integrator=integrator)

        @param bandpass         A Bandpass object representing the filter against which to
                                integrate.
        @param image            Optionally, the Image to draw onto.  (See GSObject.drawImage()
                                for details.)  [default: None]
        @param integrator       One of the image integrators from galsim.integ [default: None,
                                which will try to select an appropriate integrator automatically.]
                                This keyword is ignored in the case that optimized interpolation
                                between precomputed images is to be used to render the image.
        @param **kwargs         For all other kwarg options, see GSObject.drawImage()

        @returns the drawn Image.
        """
        if hasattr(self, 'waves'):
            return self._interp_drawImage(bandpass, image=image,
                                          integrator=integrator, **kwargs)
        else:
            return self._normal_drawImage(bandpass, image=image,
                                          integrator=integrator, **kwargs)

    def _normal_drawImage(self, bandpass, image=None, integrator=None, **kwargs):
        """
        Base implementation for drawing an image of a ChromaticObject without interpolation.
        Users will not typically call this directly, and should instead use `drawImage`.
        """
        # To help developers debug extensions to ChromaticObject, check that ChromaticObject has
        # the expected attributes
        if self.separable: assert hasattr(self, 'SED')
        assert hasattr(self, 'wave_list')

        # setup output image (semi-arbitrarily using the bandpass effective wavelength)
        prof0 = self.evaluateAtWavelength(bandpass.effective_wavelength)
        image = prof0.drawImage(image=image, setup_only=True, **kwargs)
        # Remove from kwargs anything that is only used for setting up image:
        if 'dtype' in kwargs: kwargs.pop('dtype')
        if 'scale' in kwargs: kwargs.pop('scale')
        if 'wcs' in kwargs: kwargs.pop('wcs')

        # determine combined self.wave_list and bandpass.wave_list
        wave_list = self._getCombinedWaveList(bandpass)

        if self.separable:
            if len(wave_list) > 0:
                multiplier = np.trapz(self.SED(wave_list) * bandpass(wave_list), wave_list)
            else:
                multiplier = galsim.integ.int1d(lambda w: self.SED(w) * bandpass(w),
                                                bandpass.blue_limit, bandpass.red_limit)
            prof0 *= multiplier/self.SED(bandpass.effective_wavelength)
            image = prof0.drawImage(image=image, **kwargs)
            return image

        # decide on integrator
        if integrator is None:
            if len(wave_list) > 0:
                integrator = galsim.integ.SampleIntegrator(np.trapz)
            else:
                integrator = galsim.integ.ContinuousIntegrator(np.trapz)

        # merge self.wave_list into bandpass.wave_list if using a sampling integrator
        if isinstance(integrator, galsim.integ.SampleIntegrator):
            bandpass = galsim.Bandpass(galsim.LookupTable(wave_list, bandpass(wave_list),
                                                          interpolant='linear'))

        add_to_image = kwargs.pop('add_to_image', False)
        integral = integrator(self.evaluateAtWavelength, bandpass, image, kwargs)

        # For performance profiling, store the number of evaluations used for the last integration
        # performed.  Note that this might not be very useful for ChromaticSum instances, which are
        # drawn one profile at a time, and hence _last_n_eval will only represent the final
        # component drawn.
        self._last_n_eval = integrator.last_n_eval

        # Apply integral to the initial image appropriately.
        # Note: Don't do image = integral and return that for add_to_image==False.
        #       Remember that python doesn't actually do assignments, so this won't update the
        #       original image if the user provided one.  The following procedure does work.
        if not add_to_image:
            image.setZero()
        image += integral
        return image

    def _interp_drawImage(self, bandpass, image=None, integrator=None, **kwargs):
        """Draw method adapted to work for ChromaticImage instances for which interpolation between
        stored images is being used.  Users should not call this routine directly, and should
        instead interact with the `drawImage` method.
        """
<<<<<<< HEAD
=======
        # Check whether the object has had some chromatic transformation applied to it.  Since we
        # are interpolating between stored images, this is not a situation that _interp_drawImage
        # can handle.  We have to lose the interpolation.
        if hasattr(self, '_A') and self._chromaticTransformation(bandpass):
            import warnings
            warnings.warn("Cannot render image with chromatic transformation applied to it"
                          " using interpolation between stored images.  Reverting to "
                          "non-interpolated version.")
            self.noInterpolation()
            return self._normal_drawImage(bandpass, image=image,
                                          integrator=integrator, **kwargs)

>>>>>>> 6e35467a
        # Note that integrator is not actually selectable.
        if integrator is not None:
            import warnings
            warnings.warn("Cannot choose image integrator when using stored images! "
                          "Ignoring this keyword argument.")

<<<<<<< HEAD
        # Check whether the object has had some chromatic transformation applied to it.  Since we
        # are interpolating between stored images, this is not a situation that _interp_drawImage
        # can handle.
        if self._chromaticTransformation(bandpass):
            raise RuntimeError("Error, cannot render image with chromatic transformation applied"
                               " to it using interpolation between stored images.")

=======
>>>>>>> 6e35467a
        # setup output image (semi-arbitrarily using the bandpass effective wavelength).
        # Note: we cannot just use self._imageAtWavelength, because that routine returns an image
        # with whatever pixel scale was required to sample all the images properly.  We want to set
        # up an output image that has the requested pixel scale, which might change the image size
        # and so on.
        prof0 = self._evaluateAtWavelength(bandpass.effective_wavelength)
        image = prof0.drawImage(image=image, setup_only=True, **kwargs)
        # Remove from kwargs anything that is only used for setting up image:
        if 'dtype' in kwargs: kwargs.pop('dtype')
        if 'scale' in kwargs: kwargs.pop('scale')
        if 'wcs' in kwargs: kwargs.pop('wcs')

        # determine combined self.wave_list and bandpass.wave_list
        wave_list = self._getCombinedWaveList(bandpass)

        # merge self.wave_list into bandpass.wave_list since we are using a sampling integrator
        bandpass = galsim.Bandpass(galsim.LookupTable(wave_list, bandpass(wave_list),
                                                      interpolant='linear'))

        # The integration is carried out using the following two basic approaches:
        # (1) We use linear interpolation between the stored images to get an image at a given
        #     wavelength.
        # (2) We use the midpoint rule for integration.

        # Figure out the dwave for each of the wavelengths in the bandpass.
        dw = [bandpass.wave_list[1]-bandpass.wave_list[0]]
        dw.extend(0.5*(bandpass.wave_list[2:]-bandpass.wave_list[0:-2]))
        dw.append(bandpass.wave_list[-1]-bandpass.wave_list[-2])
        # Set up arrays to accumulate the weights for each of the stored images.
        weight_fac = np.zeros(len(self.waves))
        for idx, w in enumerate(bandpass.wave_list):
            # Find where this is with respect to the wavelengths on which images are stored.
            lower_idx, frac = _findWave(self.waves, w)
            # Store the weight factors for the two stored images that can contribute at this
            # wavelength.  Must include the dwave that is part of doing the integral.
<<<<<<< HEAD
            b = self.SED(w)*bandpass(w)*dw[idx]
=======
            if hasattr(self, 'SED'):
                b = self.SED(w)*bandpass(w)*dw[idx]
            else:
                b = bandpass(w)*dw[idx]
>>>>>>> 6e35467a
            weight_fac[lower_idx] += (1.0-frac)*b
            weight_fac[lower_idx+1] += frac*b

        # Do the integral as a weighted sum.
        integral = sum([w*im for w,im in zip(weight_fac, self.ims)])

        # Figure out stepK and maxK using the minimum and maximum (respectively) that have nonzero
        # weight.  This is the most conservative possible choice, since it's possible that some of
        # the images that have non-zero weights might have such tiny weights that they don't change
        # the effective stepk and maxk we should use.
        stepk = min(np.array(self.stepK_vals)[weight_fac>0])
        maxk = max(np.array(self.maxK_vals)[weight_fac>0])

        # Instantiate the InterpolatedImage, using these conservative stepK and maxK choices.
        int_im = galsim.InterpolatedImage(integral, _force_stepk=stepk, _force_maxk=maxk)
        # Get the transformations at bandpass.red_limit (they are achromatic so it doesn't matter
        # where you get them).
<<<<<<< HEAD
        A0 = self._A(bandpass.red_limit)
        f0 = self._fluxFactor(bandpass.red_limit)
        int_im = int_im.transform(A0[0,0], A0[0,1], A0[1,0], A0[1,1])
        int_im = int_im.shift(A0[0,2], A0[1,2])
        int_im *= f0
=======
        if hasattr(self, '_A'):
            A0 = self._A(bandpass.red_limit)
            f0 = self._fluxFactor(bandpass.red_limit)
            int_im = int_im.transform(A0[0,0], A0[0,1], A0[1,0], A0[1,1])
            int_im = int_im.shift(A0[0,2], A0[1,2])
            int_im *= f0
>>>>>>> 6e35467a

        # Apply integral to the initial image appropriately.  This will naturally work properly and
        # take into account the supplied value of `add_to_image`, which will be included in kwargs.
        image = int_im.drawImage(image=image, **kwargs)
        return image

    def _getCombinedWaveList(self, bandpass):
        wave_list = bandpass.wave_list
        wave_list = np.union1d(wave_list, self.wave_list)
        wave_list = wave_list[wave_list <= bandpass.red_limit]
        wave_list = wave_list[wave_list >= bandpass.blue_limit]
        return wave_list

    def _nullTransformation(self, wave):
        """
        A utility to check whether the internally stored transformation matrix is consistent with a
        null transformation at a given wavelength.

        @param wave     Wavelength in nanometers.
        @returns True/False (True if the transformation corresponds to no shear, shift dilation,
        or flux rescaling)
        """
        null_A = np.matrix(np.identity(3), dtype=float)
        A0 = self._A(wave)
        f0 = self._fluxFactor(wave)
        # Check whether any transformation was done.
        if np.any(abs(A0-null_A) > 1000.*np.finfo(A0.dtype.type).eps) or \
                abs(f0-1.) > 1000.*np.finfo(A0.dtype.type).eps:
            return False
        else:
            return True

    def _chromaticTransformation(self, bandpass):
        """
        A utility to check whether the stored transformations are effectively chromatic or
        achromatic across a given bandpass.

        @param bandpass     A galsim.Bandpass object across which the test is to be done.
        @returns True/False (True if the transformation is chromatic).
        """
        # This test is going to just use bandpass.red_limit and bandpass.blue_limit.  It seems
        # unlikely that the transformations would agree perfectly at these wavelengths if there is
        # some non-trivial wavelength dependence.
        A0 = self._A(bandpass.blue_limit)
        A1 = self._A(bandpass.red_limit)
        f0 = self._fluxFactor(bandpass.blue_limit)
        f1 = self._fluxFactor(bandpass.red_limit)
        if np.any(abs(A1-A0) > 1000.*np.finfo(A0.dtype.type).eps) or \
                abs(f1-f0) > 1000.*np.finfo(A0.dtype.type).eps:
            return True
        else:
            return False

    def draw(self, *args, **kwargs):
        """An obsolete synonym for obj.drawImage(method='no_pixel')
        """
        normalization = kwargs.pop('normalization','f')
        if normalization in ['flux','f']:
            return self.drawImage(*args, method='no_pixel', **kwargs)
        else:
            return self.drawImage(*args, method='sb', **kwargs)

    def evaluateAtWavelength(self, wave):
        """Evaluate this chromatic object at a particular wavelength.

        @param wave     Wavelength in nanometers.

        @returns the monochromatic object at the given wavelength.
        """
        if self.__class__ != ChromaticObject:
            raise NotImplementedError(
                    "Subclasses of ChromaticObject must override evaluateAtWavelength()")
        if not hasattr(self, '_A'):
            raise AttributeError(
                    "Attempting to evaluate ChromaticObject before affine transform " +
                    "matrix has been created!")
        ret = self.obj.evaluateAtWavelength(wave).copy()
        A0 = self._A(wave)
        ret = ret.transform(A0[0,0], A0[0,1], A0[1,0], A0[1,1])
        ret = ret.shift(A0[0,2], A0[1,2])
        ret = ret * self._fluxFactor(wave)
        return ret

    def __mul__(self, flux_ratio):
        """Scale the flux of the object by the given flux ratio.

        obj * flux_ratio is equivalent to obj.withFlux(obj.getFlux() * flux_ratio)

        It creates a new object that has the same profile as the original, but with the
        surface brightness at every location scaled by the given amount.

        @param flux_ratio   The factor by which to scale the linear dimension of the object.
                            In addition, `flux_ratio` may be a callable function, in which case
                            the argument should be wavelength in nanometers and the return value
                            the scale for that wavelength.

        @returns a new object with the flux scaled appropriately.
        """
        if hasattr(flux_ratio, '__call__'):
            ret = self.copy()
            ret._fluxFactor = lambda w: self._fluxFactor(w) * flux_ratio(w)
            return ret
        else:
            return self.withScaledFlux(flux_ratio)

    def withScaledFlux(self, flux_ratio):
        """Multiply the flux of the object by `flux_ratio`

        @param flux_ratio   The factor by which to scale the flux.

        @returns the object with the new flux.
        """
        ret = self.copy()
        ret.obj = self.obj.withScaledFlux(flux_ratio)
        return ret

    def centroid(self, bandpass):
        """ Determine the centroid of the wavelength-integrated surface brightness profile.

        @param bandpass  The bandpass through which the observation is made.

        @returns the centroid of the integrated surface brightness profile, as a PositionD.
        """
        # if either the Bandpass or self maintain a wave_list, evaluate integrand only at
        # those wavelengths.
        if len(bandpass.wave_list) > 0 or len(self.wave_list) > 0:
            w = np.union1d(bandpass.wave_list, self.wave_list)
            w = w[(w <= bandpass.red_limit) & (w >= bandpass.blue_limit)]
            objs = [self.evaluateAtWavelength(y) for y in w]
            fluxes = [o.getFlux() for o in objs]
            centroids = [o.centroid() for o in objs]
            xcentroids = np.array([c.x for c in centroids])
            ycentroids = np.array([c.y for c in centroids])
            bp = bandpass(w)
            flux = np.trapz(bp * fluxes, w)
            xcentroid = np.trapz(bp * fluxes * xcentroids, w) / flux
            ycentroid = np.trapz(bp * fluxes * ycentroids, w) / flux
            return galsim.PositionD(xcentroid, ycentroid)
        else:
            flux_integrand = lambda w: self.evaluateAtWavelength(w).getFlux() * bandpass(w)
            def xcentroid_integrand(w):
                mono = self.evaluateAtWavelength(w)
                return mono.centroid().x * mono.getFlux() * bandpass(w)
            def ycentroid_integrand(w):
                mono = self.evaluateAtWavelength(w)
                return mono.centroid().y * mono.getFlux() * bandpass(w)
            flux = galsim.integ.int1d(flux_integrand, bandpass.blue_limit, bandpass.red_limit)
            xcentroid = 1./flux * galsim.integ.int1d(xcentroid_integrand,
                                                     bandpass.blue_limit,
                                                     bandpass.red_limit)
            ycentroid = 1./flux * galsim.integ.int1d(ycentroid_integrand,
                                                     bandpass.blue_limit,
                                                     bandpass.red_limit)
            return galsim.PositionD(xcentroid, ycentroid)

    # Add together `ChromaticObject`s and/or `GSObject`s
    def __add__(self, other):
        return galsim.ChromaticSum([self, other])

    # Subtract `ChromaticObject`s and/or `GSObject`s
    def __sub__(self, other):
        return galsim.ChromaticSum([self, (-1. * other)])

    # Make op* and op*= work to adjust the flux of the object
    def __rmul__(self, other):
        return self.__mul__(other)

    # Likewise for op/ and op/=
    def __div__(self, other):
        return self.__mul__(1./other)

    def __truediv__(self, other):
        return self.__div__(other)

    # Make a new copy of a `ChromaticObject`.
    def copy(self):
        """Returns a copy of an object.  This preserves the original type of the object."""
        cls = self.__class__
        ret = cls.__new__(cls)
        for k, v in self.__dict__.iteritems():
            if k == 'objlist':
                # explicity request that individual items of objlist are copied,
                # not just the list itself
                ret.__dict__[k] = [o.copy() for o in v]
            else:
                ret.__dict__[k] = copy.copy(v)
        return ret

    # Following functions work to apply affine transformations to a ChromaticObject.
    #

    # Helper function
    def _applyMatrix(self, J):
        if isinstance(self, ChromaticSum):
            # Don't wrap ChromaticSum object, easier to just wrap its arguments.
            return ChromaticSum([ obj._applyMatrix(J) for obj in self.objlist ])
        else:
            # return a copy with the Jacobian matrix J applied to the ChromaticObject.
            if hasattr(self, '_A'):
                ret = self.copy()
                if hasattr(J, '__call__'):
                    ret._A = lambda w: J(w) * self._A(w)
                    ret.separable = False
                else:
                    ret._A = lambda w: J * self._A(w)
            else:
                ret = ChromaticObject(self)
                if hasattr(J, '__call__'):
                    ret._A = J
                    ret.separable = False
                else:
                    ret._A = lambda w: J
            # To help developers debug extensions to ChromaticObject, check that this object
            # already has a few expected attributes
            if ret.separable: assert hasattr(ret, 'SED')
            assert hasattr(ret, 'wave_list')
            return ret

    def expand(self, scale):
        """Expand the linear size of the profile by the given (possibly wavelength-dependent)
        scale factor `scale`, while preserving surface brightness.

        This doesn't correspond to either of the normal operations one would typically want to
        do to a galaxy.  The functions dilate() and magnify() are the more typical usage.  But this
        function is conceptually simple.  It rescales the linear dimension of the profile, while
        preserving surface brightness.  As a result, the flux will necessarily change as well.

        See dilate() for a version that applies a linear scale factor while preserving flux.

        See magnify() for a version that applies a scale factor to the area while preserving surface
        brightness.

        @param scale    The factor by which to scale the linear dimension of the object.  In
                        addition, `scale` may be a callable function, in which case the argument
                        should be wavelength in nanometers and the return value the scale for that
                        wavelength.

        @returns the expanded object
        """
        if hasattr(scale, '__call__'):
            E = lambda w: np.matrix(np.diag([scale(w), scale(w), 1]))
        else:
            E = np.diag([scale, scale, 1])
        return self._applyMatrix(E)

    def dilate(self, scale):
        """Dilate the linear size of the profile by the given (possibly wavelength-dependent)
        `scale`, while preserving flux.

        e.g. `half_light_radius` <-- `half_light_radius * scale`

        See expand() and magnify() for versions that preserve surface brightness, and thus
        change the flux.

        @param scale    The linear rescaling factor to apply.  In addition, `scale` may be a
                        callable function, in which case the argument should be wavelength in
                        nanometers and the return value the scale for that wavelength.

        @returns the dilated object.
        """
        if hasattr(scale, '__call__'):
            return self.expand(scale) * (lambda w: 1./scale(w)**2)
        else:
            return self.expand(scale) * (1./scale**2)  # conserve flux

    def magnify(self, mu):
        """Apply a lensing magnification, scaling the area and flux by `mu` at fixed surface
        brightness.

        This process applies a lensing magnification `mu`, which scales the linear dimensions of the
        image by the factor sqrt(mu), i.e., `half_light_radius` <-- `half_light_radius * sqrt(mu)`
        while increasing the flux by a factor of `mu`.  Thus, magnify() preserves surface
        brightness.

        See dilate() for a version that applies a linear scale factor while preserving flux.

        @param mu       The lensing magnification to apply.  In addition, `mu` may be a callable
                        function, in which case the argument should be wavelength in nanometers
                        and the return value the magnification for that wavelength.

        @returns the magnified object.
        """
        import math
        if hasattr(mu, '__call__'):
            return self.expand(lambda w: math.sqrt(mu(w)))
        else:
            return self.expand(math.sqrt(mu))

    def shear(self, *args, **kwargs):
        """Apply an area-preserving shear to this object, where arguments are either a Shear,
        or arguments that will be used to initialize one.

        For more details about the allowed keyword arguments, see the documentation for Shear
        (for doxygen documentation, see galsim.shear.Shear).

        The shear() method precisely preserves the area.  To include a lensing distortion with
        the appropriate change in area, either use shear() with magnify(), or use lens(), which
        combines both operations.

        Note that, while gravitational shear is monochromatic, the shear method may be used for 
        many other use cases including some which may be wavelength-dependent, such as 
        intrinsic galaxy shape, telescope dilation, atmospheric PSF shape, etc.  Thus, the
        shear argument is allowed to be a function of wavelength like other transformations.

        @param shear    The shear to be applied. Or, as described above, you may instead supply
                        parameters to construct a Shear directly.  eg. `obj.shear(g1=g1,g2=g2)`.
                        In addition, the `shear` parameter may be a callable function, in which
                        case the argument should be wavelength in nanometers and the return value
                        the shear for that wavelength, returned as a galsim.Shear instance.

        @returns the sheared object.
        """
        if len(args) == 1:
            if kwargs:
                raise TypeError("Gave both unnamed and named arguments!")
            if not hasattr(args[0], '__call__') and not isinstance(args[0], galsim.Shear):
                raise TypeError("Unnamed argument is not a Shear or function returning Shear!")
            shear = args[0]
        elif len(args) > 1:
            raise TypeError("Too many unnamed arguments!")
        elif 'shear' in kwargs:
            # Need to break this out specially in case it is a function of wavelength
            shear = kwargs.pop('shear')
            if kwargs:
                raise TypeError("Too many kwargs provided!")
        else:
            shear = galsim.Shear(**kwargs)
        if hasattr(shear, '__call__'):
            def buildSMatrix(w):
                S = np.matrix(np.identity(3), dtype=float)
                S[0:2,0:2] = shear(w)._shear.getMatrix()
                return S
            S = buildSMatrix
        else:
            S = np.matrix(np.identity(3), dtype=float)
            S[0:2,0:2] = shear._shear.getMatrix()
        return self._applyMatrix(S)

    def lens(self, g1, g2, mu):
        """Apply a lensing shear and magnification to this object.

        This ChromaticObject method applies a lensing (reduced) shear and magnification.  The shear
        must be specified using the g1, g2 definition of shear (see Shear documentation for more
        details).  This is the same definition as the outputs of the PowerSpectrum and NFWHalo
        classes, which compute shears according to some lensing power spectrum or lensing by an NFW
        dark matter halo.  The magnification determines the rescaling factor for the object area and
        flux, preserving surface brightness.

        While gravitational lensing is achromatic, we do allow the parameters `g1`, `g2`, and `mu`
        to be callable functions to be parallel to all the other transformations of chromatic
        objects.  In this case, the functions should take the wavelength in nanometers as the 
        argument, and the return values are the corresponding value at that wavelength.

        @param g1       First component of lensing (reduced) shear to apply to the object.
        @param g2       Second component of lensing (reduced) shear to apply to the object.
        @param mu       Lensing magnification to apply to the object.  This is the factor by which
                        the solid angle subtended by the object is magnified, preserving surface
                        brightness.

        @returns the lensed object.
        """
        if any(hasattr(g, '__call__') for g in [g1,g2]):
            _g1 = g1
            _g2 = g2
            if not hasattr(g1, '__call__'): _g1 = lambda w: g1
            if not hasattr(g2, '__call__'): _g2 = lambda w: g2
            S = lambda w: galsim.Shear(g1=_g1(w), g2=_g2(w))
            sheared = self.shear(S)
        else:
            sheared = self.shear(g1=g1,g2=g2)
        return sheared.magnify(mu)

    def rotate(self, theta):
        """Rotate this object by an Angle `theta`.

        @param theta    Rotation angle (Angle object, +ve anticlockwise). In addition, `theta` may
                        be a callable function, in which case the argument should be wavelength in
                        nanometers and the return value the rotation angle for that wavelength,
                        returned as a galsim.Angle instance.

        @returns the rotated object.
        """
        import math
        if hasattr(theta, '__call__'):
            def buildRMatrix(w):
                cth = math.cos(theta(w).rad())
                sth = math.sin(theta(w).rad())
                R = np.matrix([[cth, -sth, 0],
                               [sth,  cth, 0],
                               [  0,    0, 1]], dtype=float)
                return R
            R = buildRMatrix
        else:
            cth = math.cos(theta.rad())
            sth = math.sin(theta.rad())
            R = np.matrix([[cth, -sth, 0],
                           [sth,  cth, 0],
                           [  0,    0, 1]], dtype=float)
        return self._applyMatrix(R)

    def transform(self, dudx, dudy, dvdx, dvdy):
        """Apply a transformation to this object defined by an arbitrary Jacobian matrix.

        This works the same as GSObject.transform(), so see that method's docstring for more
        details.

        As with the other more specific chromatic trasnformations, dudx, dudy, dvdx, and dvdy
        may be callable functions, in which case the argument should be wavelength in nanometers
        and the return value the appropriate value for that wavelength.

        @param dudx     du/dx, where (x,y) are the current coords, and (u,v) are the new coords.
        @param dudy     du/dy, where (x,y) are the current coords, and (u,v) are the new coords.
        @param dvdx     dv/dx, where (x,y) are the current coords, and (u,v) are the new coords.
        @param dvdy     dv/dy, where (x,y) are the current coords, and (u,v) are the new coords.

        @returns the transformed object.
        """
        if any(hasattr(dd, '__call__') for dd in [dudx, dudy, dvdx, dvdy]):
            _dudx = dudx
            _dudy = dudy
            _dvdx = dvdx
            _dvdy = dvdy
            if not hasattr(dudx, '__call__'): _dudx = lambda w: dudx
            if not hasattr(dudy, '__call__'): _dudy = lambda w: dudy
            if not hasattr(dvdx, '__call__'): _dvdx = lambda w: dvdx
            if not hasattr(dvdy, '__call__'): _dvdy = lambda w: dvdy
            J = lambda w: np.matrix([[_dudx(w), _dudy(w), 0],
                                     [_dvdx(w), _dvdy(w), 0],
                                     [       0,        0, 1]], dtype=float)
        else:
            J = np.matrix([[dudx, dudy, 0],
                           [dvdx, dvdy, 0],
                           [   0,    0, 1]], dtype=float)
        return self._applyMatrix(J)

    def shift(self, *args, **kwargs):
        """Apply a (possibly wavelength-dependent) (dx, dy) shift to this chromatic object.

        For a wavelength-independent shift, you may supply `dx,dy` as either two arguments, as a
        tuple, or as a PositionD or PositionI object.

        For a wavelength-dependent shift, you may supply two functions of wavelength in nanometers
        which will be interpreted as `dx(wave)` and `dy(wave)`, or a single function of wavelength
        in nanometers that returns either a 2-tuple, PositionD, or PositionI.

        @param dx   Horizontal shift to apply (float or function).
        @param dy   Vertical shift to apply (float or function).

        @returns the shifted object.

        """
        # This follows along the galsim.utilities.pos_args function, but has some
        # extra bits to account for the possibility of dx,dy being functions.
        # First unpack args/kwargs
        if len(args) == 0:
            # Then dx,dy need to be kwargs
            # If not, then python will raise an appropriate error.
            dx = kwargs.pop('dx')
            dy = kwargs.pop('dy')
        elif len(args) == 1:
            if hasattr(args[0], '__call__'):
                def dx(w):
                    try:
                        return args[0](w).x
                    except:
                        return args[0](w)[0]
                def dy(w):
                    try:
                        return args[0](w).y
                    except:
                        return args[0](w)[1]
            elif isinstance(args[0], galsim.PositionD) or isinstance(args[0], galsim.PositionI):
                dx = args[0].x
                dy = args[0].y
            else:
                # Let python raise the appropriate exception if this isn't valid.
                dx = args[0][0]
                dy = args[0][1]
        elif len(args) == 2:
            dx = args[0]
            dy = args[1]
        else:
            raise TypeError("Too many arguments supplied!")
        if kwargs:
            raise TypeError("Got unexpected keyword arguments: %s",kwargs.keys())
        if hasattr(dx, '__call__') or hasattr(dy, '__call__'):
            # Functionalize dx, dy as needed.
            if not hasattr(dx, '__call__'):
                tmpdx = dx
                dx = lambda w: tmpdx
            if not hasattr(dy, '__call__'):
                tmpdy = dy
                dy = lambda w: tmpdy
            # Then create augmented affine transform matrix and multiply or set as necessary
            T = lambda w: np.matrix([[1, 0, dx(w)],
                                     [0, 1, dy(w)],
                                     [0, 0,     1]], dtype=float)
        else:
            T = np.matrix([[1, 0, dx],
                           [0, 1, dy],
                           [0, 0,  1]], dtype=float)
        return self._applyMatrix(T)

def ChromaticAtmosphere(base_obj, base_wavelength, **kwargs):
    """Return a ChromaticObject implementing two atmospheric chromatic effects: differential
    chromatic refraction (DCR) and wavelength-dependent seeing.

    Due to DCR, blue photons land closer to the zenith than red photons.  Kolmogorov turbulence
    also predicts that blue photons get spread out more by the atmosphere than red photons,
    specifically FWHM is proportional to wavelength^(-0.2).  Both of these effects can be
    implemented by wavelength-dependent shifts and dilations.

    Since DCR depends on the zenith angle and the parallactic angle (which is the position angle of
    the zenith measured from North through East) of the object being drawn, these must be specified
    via keywords.  There are four ways to specify these values:
      1) explicitly provide `zenith_angle = ...` as a keyword of type Angle, and
         `parallactic_angle` will be assumed to be 0 by default.
      2) explicitly provide both `zenith_angle = ...` and `parallactic_angle = ...` as
         keywords of type Angle.
      3) provide the coordinates of the object `obj_coord = ...` and the coordinates of the zenith
         `zenith_coord = ...` as keywords of type CelestialCoord.
      4) provide the coordinates of the object `obj_coord = ...` as a CelestialCoord, the
         hour angle of the object `HA = ...` as an Angle, and the latitude of the observer
         `latitude = ...` as an Angle.

    DCR also depends on temperature, pressure and water vapor pressure of the atmosphere.  The
    default values for these are expected to be appropriate for LSST at Cerro Pachon, Chile, but
    they are broadly reasonable for most observatories.

    Note that this function implicitly assumes that lengths are in arcseconds.  Thus, to use this
    function, you should specify properties like FWHM, half_light_radius, and pixel scales in
    arcsec.  This is unlike the rest of GalSim, in which Position units only need to be internally
    consistent.

    Also, note that in order to render an image of a real physical object, the ChromaticAtmosphere
    should be convolved with some object that has an SED.  Drawing without doing so corresponds to
    using a flat SED.

    @param base_obj             Fiducial PSF, equal to the monochromatic PSF at `base_wavelength`
    @param base_wavelength      Wavelength represented by the fiducial PSF, in nanometers.
    @param alpha                Power law index for wavelength-dependent seeing.  [default: -0.2,
                                the prediction for Kolmogorov turbulence]
    @param zenith_angle         Angle from object to zenith, expressed as an Angle
                                [default: 0]
    @param parallactic_angle    Parallactic angle, i.e. the position angle of the zenith, measured
                                from North through East.  [default: 0]
    @param obj_coord            Celestial coordinates of the object being drawn as a
                                CelestialCoord. [default: None]
    @param zenith_coord         Celestial coordinates of the zenith as a CelestialCoord.
                                [default: None]
    @param HA                   Hour angle of the object as an Angle. [default: None]
    @param latitude             Latitude of the observer as an Angle. [default: None]
    @param pressure             Air pressure in kiloPascals.  [default: 69.328 kPa]
    @param temperature          Temperature in Kelvins.  [default: 293.15 K]
    @param H2O_pressure         Water vapor pressure in kiloPascals.  [default: 1.067 kPa]

    @returns a ChromaticObject representing a chromatic atmospheric PSF.
    """
    alpha = kwargs.pop('alpha', -0.2)
    # Determine zenith_angle and parallactic_angle from kwargs
    if 'zenith_angle' in kwargs:
        zenith_angle = kwargs.pop('zenith_angle')
        parallactic_angle = kwargs.pop('parallactic_angle', 0.0*galsim.degrees)
        if not isinstance(zenith_angle, galsim.Angle) or \
                not isinstance(parallactic_angle, galsim.Angle):
            raise TypeError("zenith_angle and parallactic_angle must be galsim.Angles!")
    elif 'obj_coord' in kwargs:
        obj_coord = kwargs.pop('obj_coord')
        if 'zenith_coord' in kwargs:
            zenith_coord = kwargs.pop('zenith_coord')
            zenith_angle, parallactic_angle = galsim.dcr.zenith_parallactic_angles(
                obj_coord=obj_coord, zenith_coord=zenith_coord)
        else:
            if 'HA' not in kwargs or 'latitude' not in kwargs:
                raise TypeError("ChromaticAtmosphere requires either zenith_coord or (HA, "
                                +"latitude) when obj_coord is specified!")
            HA = kwargs.pop('HA')
            latitude = kwargs.pop('latitude')
            zenith_angle, parallactic_angle = galsim.dcr.zenith_parallactic_angles(
                obj_coord=obj_coord, HA=HA, latitude=latitude)
    else:
        raise TypeError("Need to specify zenith_angle and parallactic_angle!")
    # Any remaining kwargs will get forwarded to galsim.dcr.get_refraction
    # Check that they're valid
    for kw in kwargs.keys():
        if kw not in ['temperature', 'pressure', 'H2O_pressure']:
            raise TypeError("Got unexpected keyword: {0}".format(kw))

    ret = ChromaticObject(base_obj)
    ret = ret.dilate(lambda w: (w/base_wavelength)**alpha)
    base_refraction = galsim.dcr.get_refraction(base_wavelength, zenith_angle, **kwargs)
    def shift_fn(w):
        shift_magnitude = galsim.dcr.get_refraction(w, zenith_angle, **kwargs)
        shift_magnitude -= base_refraction
        shift_magnitude = shift_magnitude * (galsim.radians / galsim.arcsec)
        shift = (-shift_magnitude*np.sin(parallactic_angle.rad()),
                 shift_magnitude*np.cos(parallactic_angle.rad()))
        return shift
    ret = ret.shift(shift_fn)
    return ret


class Chromatic(ChromaticObject):
    """Construct chromatic versions of galsim GSObjects.

    This class attaches an SED to a galsim GSObject.  This is useful to consistently generate
    the same galaxy observed through different filters, or, with the ChromaticSum class, to
    construct multi-component galaxies, each with a different SED. For example, a bulge+disk galaxy
    could be constructed:

        >>> bulge_SED = user_function_to_get_bulge_spectrum()
        >>> disk_SED = user_function_to_get_disk_spectrum()
        >>> bulge_mono = galsim.DeVaucouleurs(half_light_radius=1.0)
        >>> disk_mono = galsim.Exponential(half_light_radius=2.0)
        >>> bulge = galsim.Chromatic(bulge_mono, bulge_SED)
        >>> disk = galsim.Chromatic(disk_mono, disk_SED)
        >>> gal = bulge + disk

    Some syntactic sugar available for creating Chromatic instances is simply to multiply
    a GSObject instance by an SED instance.  Thus the last three lines above are equivalent to:

        >>> gal = bulge_mono * bulge_SED + disk_mono * disk_SED

    The SED is usually specified as a galsim.SED object, though any callable that returns
    spectral density in photons/nanometer as a function of wavelength in nanometers should work.

    Typically, the SED describes the flux in photons per nanometer of an object with a particular
    magnitude, possibly normalized with either the method sed.withFlux() or sed.withMagnitude()
    (see the docstrings in the SED class for details about these and other normalization options).
    Then the `flux` attribute of the GSObject should just be the _relative_ flux scaling of the
    current object compared to that normalization.  This implies (at least) two possible
    conventions.
    1. You can normalize the SED to have unit flux with `sed = sed.withFlux(1.0, bandpass)`. Then
    the `flux` of each GSObject would be the actual flux in photons when observed in the given
    bandpass.
    2. You can leave the object flux as 1 (the default for most types when you construct them) and
    set the flux in the SED with `sed = sed.withFlux(flux, bandpass)`.  Then if the object had
    `flux` attribute different from 1, it would just refer to the factor by which that particular
    object is brighter than the value given in the normalization command.

    Initialization
    --------------

    @param gsobj    A GSObject instance to be chromaticized.
    @param SED      Typically an SED object, though any callable that returns
                    spectral density in photons/nanometer as a function of wavelength
                    in nanometers should work.
    """
    def __init__(self, gsobj, SED):
        self.SED = SED
        self.wave_list = SED.wave_list
        self.obj = gsobj.copy()
        # Chromaticized GSObjects are separable into spatial (x,y) and spectral (lambda) factors.
        self.separable = True

    # Apply following transformations to the underlying GSObject
    def withScaledFlux(self, flux_ratio):
        """Multiply the flux of the object by `flux_ratio`.

        @param flux_ratio   The factor by which to scale the flux.

        @returns the object with the new flux.
        """
        return Chromatic(self.obj.withScaledFlux(flux_ratio), self.SED)

    def evaluateAtWavelength(self, wave):
        """Evaluate this chromatic object at a particular wavelength.

        @param wave  Wavelength in nanometers.

        @returns the monochromatic object at the given wavelength.
        """
        return self.SED(wave) * self.obj


class ChromaticSum(ChromaticObject):
    """Add ChromaticObjects and/or GSObjects together.  If a GSObject is part of a sum, then its
    SED is assumed to be flat with spectral density of 1 photon per nanometer.

    This is the type returned from `galsim.Add(objects)` if any of the objects are a
    ChromaticObject.

    Initialization
    --------------

    Typically, you do not need to construct a ChromaticSum object explicitly.  Normally, you
    would just use the + operator, which returns a ChromaticSum when used with chromatic objects:

        >>> bulge = galsim.Sersic(n=3, half_light_radius=0.8) * bulge_sed
        >>> disk = galsim.Exponential(half_light_radius=1.4) * disk_sed
        >>> gal = bulge + disk

    You can also use the Add() factory function, which returns a ChromaticSum object if any of
    the individual objects are chromatic:

        >>> gal = galsim.Add([bulge,disk])

    @param args             Unnamed args should be a list of objects to add.
    @param gsparams         An optional GSParams argument.  See the docstring for GSParams for
                            details. [default: None]
    """
    def __init__(self, *args, **kwargs):
        # Check kwargs first:
        self.gsparams = kwargs.pop("gsparams", None)

        # Make sure there is nothing left in the dict.
        if kwargs:
            raise TypeError("Got unexpected keyword argument(s): %s"%kwargs.keys())

        if len(args) == 0:
            # No arguments. Could initialize with an empty list but draw then segfaults. Raise an
            # exception instead.
            raise ValueError("Must provide at least one GSObject or ChromaticObject.")
        elif len(args) == 1:
            # 1 argument.  Should be either a GSObject, ChromaticObject or a list of these.
            if isinstance(args[0], (galsim.GSObject, ChromaticObject)):
                args = [args[0]]
            elif isinstance(args[0], list):
                args = args[0]
            else:
                raise TypeError("Single input argument must be a GSObject, a ChromaticObject,"
                                +" or list of them.")
        # else args is already the list of objects

        # check for separability
        self.separable = False # assume not separable, then test for the opposite
        if all([obj.separable for obj in args]): # needed to assure that obj.SED is always defined.
            SED1 = args[0].SED
            # sum is separable if all summands have the same SED.
            if all([obj.SED == SED1 for obj in args[1:]]):
                self.separable = True
                self.SED = SED1
                self.objlist = [o.copy() for o in args]
        # if not all the same SED, try to identify groups of summands with the same SED.
        if not self.separable:
            # Dictionary of: SED -> List of objs with that SED.
            SED_dict = {}
            # Fill in objlist as we go.
            self.objlist = []
            for obj in args:
                # if separable, then add to one of the dictionary lists
                if obj.separable:
                    if obj.SED not in SED_dict:
                        SED_dict[obj.SED] = []
                    SED_dict[obj.SED].append(obj)
                # otherwise, just add to self.objlist
                else:
                    self.objlist.append(obj.copy())
            # go back and populate self.objlist with separable items, grouping objs with the
            # same SED.
            for v in SED_dict.values():
                if len(v) == 1:
                    self.objlist.append(v[0].copy())
                else:
                    self.objlist.append(ChromaticSum(v))
        # finish up by constructing self.wave_list
        self.wave_list = np.array([], dtype=float)
        for obj in self.objlist:
            self.wave_list = np.union1d(self.wave_list, obj.wave_list)

    def evaluateAtWavelength(self, wave):
        """Evaluate this chromatic object at a particular wavelength `wave`.

        @param wave  Wavelength in nanometers.

        @returns the monochromatic object at the given wavelength.
        """
        return galsim.Add([obj.evaluateAtWavelength(wave) for obj in self.objlist],
                          gsparams=self.gsparams)

    def drawImage(self, bandpass, image=None, integrator=None, **kwargs):
        """Slightly optimized draw method for ChromaticSum instances.

        Draws each summand individually and add resulting images together.  This might waste time if
        two or more summands are separable and have the same SED, and another summand with a
        different SED is also added, in which case the summands should be added together first and
        the resulting Sum object can then be chromaticized.  In general, however, drawing individual
        sums independently can help with speed by identifying chromatic profiles that are separable
        into spectral and spatial factors.

        @param bandpass         A Bandpass object representing the filter against which to
                                integrate.
        @param image            Optionally, the Image to draw onto.  (See GSObject.drawImage()
                                for details.)  [default: None]
        @param integrator       One of the image integrators from galsim.integ [default: None,
                                which will try to select an appropriate integrator automatically.]
        @param **kwargs         For all other kwarg options, see GSObject.drawImage()

        @returns the drawn Image.
        """
        add_to_image = kwargs.pop('add_to_image', False)
        # Use given add_to_image for the first one, then add_to_image=False for the rest.
        image = self.objlist[0].drawImage(
                bandpass, image=image, add_to_image=add_to_image, **kwargs)
        for obj in self.objlist[1:]:
            image = obj.drawImage(
                    bandpass, image=image, add_to_image=True, **kwargs)
        return image

    def withScaledFlux(self, flux_ratio):
        """Multiply the flux of the object by `flux_ratio`

        @param flux_ratio   The factor by which to scale the flux.

        @returns the object with the new flux.
        """
        return ChromaticSum([ obj.withScaledFlux(flux_ratio) for obj in self.objlist ])


class ChromaticConvolution(ChromaticObject):
    """Convolve ChromaticObjects and/or GSObjects together.  GSObjects are treated as having flat
    spectra.

    This is the type returned from `galsim.Convolve(objects)` if any of the objects is a
    ChromaticObject.

    Initialization
    --------------

    The normal way to use this class is to use the Convolve() factory function:

        >>> gal = galsim.Sersic(n, half_light_radius) * galsim.SED(sed_file)
        >>> psf = galsim.ChromaticAtmosphere(...)
        >>> final = galsim.Convolve([gal, psf])

    The objects to be convolved may be provided either as multiple unnamed arguments (e.g.
    `Convolve(psf, gal, pix)`) or as a list (e.g. `Convolve([psf, gal, pix])`).  Any number of
    objects may be provided using either syntax.  (Well, the list has to include at least 1 item.)

    @param args             Unnamed args should be a list of objects to convolve.
    @param real_space       Whether to use real space convolution.  [default: None, which means
                            to automatically decide this according to whether the objects have hard
                            edges.]
    @param gsparams         An optional GSParams argument.  See the docstring for GSParams for
                            details. [default: None]
    """
    def __init__(self, *args, **kwargs):
        # First check for number of arguments != 0
        if len(args) == 0:
            # No arguments. Could initialize with an empty list but draw then segfaults. Raise an
            # exception instead.
            raise ValueError("Must provide at least one GSObject or ChromaticObject")
        elif len(args) == 1:
            if isinstance(args[0], (galsim.GSObject, ChromaticObject)):
                args = [args[0]]
            elif isinstance(args[0], list):
                args = args[0]
            else:
                raise TypeError(
                    "Single input argument must be a GSObject, or a ChromaticObject,"
                    +" or list of them.")

        # Check kwargs
        # real space convolution is not implemented for chromatic objects.
        real_space = kwargs.pop("real_space", None)
        if real_space:
            raise NotImplementedError(
                "Real space convolution of chromatic objects not implemented.")
        self.gsparams = kwargs.pop("gsparams", None)

        # Make sure there is nothing left in the dict.
        if kwargs:
            raise TypeError("Got unexpected keyword argument(s): %s"%kwargs.keys())

        self.objlist = []
        for obj in args:
            if isinstance(obj, ChromaticConvolution):
                self.objlist.extend([o.copy() for o in obj.objlist])
            else:
                self.objlist.append(obj.copy())
        if all([obj.separable for obj in self.objlist]):
            self.separable = True
            # in practice, probably only one object in self.objlist has a nontrivial SED
            # but go through all of them anyway.
            self.SED = lambda w: reduce(lambda x,y:x*y, [obj.SED(w) for obj in self.objlist])
        else:
            self.separable = False

        # Check quickly whether we are convolving two non-separable things that aren't
        # ChromaticSums, >1 of each uses interpolation.  If so, emit a warning that the
        # interpolation optimization is being ignored and full evaluation is necessary.
        # For the case of ChromaticSums, as long as each object in the sum is separable (even if the
        # entire object is not) then interpolation can still be used.  So we do not warn about this
        # here.
        n_nonsep = 0
        n_interp = 0
        for obj in self.objlist:
            if not obj.separable and not isinstance(obj, galsim.ChromaticSum): n_nonsep += 1
            if hasattr(obj, 'waves'): n_interp += 1
        if n_nonsep>1 and n_interp>0:
            import warnings
            warnings.warn(
                "Image rendering for this convolution cannot take advantage of " +
                "interpolation-related optimization.  Will use full profile evaluation.")

        # Assemble wave_lists
        self.wave_list = np.array([], dtype=float)
        for obj in self.objlist:
            self.wave_list = np.union1d(self.wave_list, obj.wave_list)

    def evaluateAtWavelength(self, wave):
        """Evaluate this chromatic object at a particular wavelength `wave`.

        @param wave  Wavelength in nanometers.

        @returns the monochromatic object at the given wavelength.
        """
        return galsim.Convolve([obj.evaluateAtWavelength(wave) for obj in self.objlist],
                               gsparams=self.gsparams)

    def drawImage(self, bandpass, image=None, integrator=None, iimult=None, **kwargs):
        """Optimized draw method for the ChromaticConvolution class.

        Works by finding sums of profiles which include separable portions, which can then be
        integrated before doing any convolutions, which are pushed to the end.

        @param bandpass         A Bandpass object representing the filter against which to
                                integrate.
        @param image            Optionally, the Image to draw onto.  (See GSObject.drawImage()
                                for details.)  [default: None]
        @param integrator       One of the image integrators from galsim.integ [default: None,
                                which will try to select an appropriate integrator automatically.]
        @param iimult           Oversample any intermediate InterpolatedImages created to hold
                                effective profiles by this amount. [default: None]
        @param **kwargs         For all other kwarg options, see GSObject.drawImage()

        @returns the drawn Image.
        """
        # `ChromaticObject.drawImage()` can just as efficiently handle separable cases.
        if self.separable:
            return ChromaticObject.drawImage(self, bandpass, image=image, **kwargs)

        # Only make temporary changes to objlist...
        objlist = [o.copy() for o in self.objlist]

        # Now split up any `ChromaticSum`s:
        # This is the tricky part.  Some notation first:
        #     int(f(x,y,lambda)) denotes the integral over wavelength of chromatic surface
        #         brightness profile f(x,y,lambda).
        #     (f1 * f2) denotes the convolution of surface brightness profiles f1 & f2.
        #     (f1 + f2) denotes the addition of surface brightness profiles f1 & f2.
        #
        # In general, chromatic s.b. profiles can be classified as either separable or inseparable,
        # depending on whether they can be factored into spatial and spectral components or not.
        # Write separable profiles as g(x,y) * h(lambda), and leave inseparable profiles as
        # f(x,y,lambda).
        # We will suppress the arguments `x`, `y`, `lambda`, hereforward, but generally an `f`
        # refers to an inseparable profile, a `g` refers to the spatial part of a separable
        # profile, and an `h` refers to the spectral part of a separable profile.
        #
        # Now, analyze a typical scenario, a bulge+disk galaxy model (each of which is separable,
        # e.g., an SED times an exponential profile for the disk, and a different SED times a DeV
        # profile for the bulge).  Suppose the PSF is inseparable.  (Chromatic PSF's will generally
        # be inseparable since we usually think of the spatial part of the PSF being normalized to
        # unit integral for any fixed wavelength.)  Say there's also an achromatic pixel to
        # convolve with.
        # The formula for this might look like:
        #
        # img = int((bulge + disk) * PSF * pix)
        #     = int((g1 h1 + g2 h2) * f3 * g4)               # note pix is lambda-independent
        #     = int(g1 h1 * f3 * g4 + g2 h2 * f3 * g4)       # distribute the + over the *
        #     = int(g1 h1 * f3 * g4) + int(g2 h2 * f3 * g4)  # distribute the + over the int
        #     = g1 * g4 * int(h1 f3) + g2 * g4 * int(h2 f3)  # move lambda-indep terms out of int
        #
        # The result is that the integral is now inside the convolution, meaning we only have to
        # compute two convolutions instead of a convolution for each wavelength at which we evaluate
        # the integrand.  This technique, making an "effective" PSF profile for each of the bulge
        # and disk, is a significant time savings in most cases.
        #
        # In general, we make effective profiles by splitting up ChromaticSum items and collecting
        # the inseparable terms on which to do integration first, and then finish with convolution
        # last.

        # Here is the logic to turn int((g1 h1 + g2 h2) * f3) -> g1 * int(h1 f3) + g2 * int(h2 f3)
        for i, obj in enumerate(objlist):
            if isinstance(obj, ChromaticSum):
                # say obj.objlist = [A,B,C], where obj is a ChromaticSum object
                del objlist[i] # remove the add object from objlist
                tmplist = list(objlist) # collect remaining items to be convolved with each of A,B,C
                tmplist.append(obj.objlist[0]) # add A to this convolve list
                tmpobj = ChromaticConvolution(tmplist) # draw image
                add_to_image = kwargs.pop('add_to_image', False)
                image = tmpobj.drawImage(bandpass, image=image, integrator=integrator,
                                         iimult=iimult, add_to_image=add_to_image, **kwargs)
                for summand in obj.objlist[1:]: # now do the same for B and C
                    tmplist = list(objlist)
                    tmplist.append(summand)
                    tmpobj = ChromaticConvolution(tmplist)
                    # add to previously started image
                    image = tmpobj.drawImage(bandpass, image=image, integrator=integrator,
                                             iimult=iimult, add_to_image=True, **kwargs)
                # Return the image here, breaking the loop early.  If there are two ChromaticSum
                # instances in objlist, then the next pass through will repeat the procedure
                # on the other one, effectively distributing the multiplication over both sums.
                return image

        # If program gets this far, the objects in objlist should be atomic (non-ChromaticSum
        # and non-ChromaticConvolution).  (The latter case was dealt with in the constructor.)

        # setup output image (semi-arbitrarily using the bandpass effective wavelength)
        prof0 = self.evaluateAtWavelength(bandpass.effective_wavelength)
        image = prof0.drawImage(image=image, setup_only=True, **kwargs)

        # Sort these atomic objects into separable and inseparable lists, and collect
        # the spectral parts of the separable profiles.
        sep_profs = []
        insep_profs = []
        sep_SED = []
        wave_list = np.array([], dtype=float)
        for obj in objlist:
            if obj.separable:
                if isinstance(obj, galsim.GSObject):
                    sep_profs.append(obj) # The g(x,y)'s (see above)
                else:
                    sep_profs.append(obj.evaluateAtWavelength(bandpass.effective_wavelength)
                                     /obj.SED(bandpass.effective_wavelength)) # more g(x,y)'s
                    sep_SED.append(obj.SED) # The h(lambda)'s (see above)
                    wave_list = np.union1d(wave_list, obj.wave_list)
            else:
                insep_profs.append(obj) # The f(x,y,lambda)'s (see above)
        # insep_profs should never be empty, since separable cases were farmed out to
        # ChromaticObject.drawImage() above.

        # Collapse inseparable profiles into one effective profile
        SED = lambda w: reduce(lambda x,y:x*y, [s(w) for s in sep_SED], 1)
        insep_obj = galsim.Convolve(insep_profs, gsparams=self.gsparams)
        # Find scale at which to draw effective profile
        iiscale = insep_obj.evaluateAtWavelength(bandpass.effective_wavelength).nyquistScale()
        if iimult is not None:
            iiscale /= iimult
        # Create the effective bandpass.
        wave_list = np.union1d(wave_list, bandpass.wave_list)
        wave_list = wave_list[wave_list >= bandpass.blue_limit]
        wave_list = wave_list[wave_list <= bandpass.red_limit]
        effective_bandpass = galsim.Bandpass(
            galsim.LookupTable(wave_list, bandpass(wave_list) * SED(wave_list),
                               interpolant='linear'))
        # If there's only one inseparable profile, let it draw itself.
        wmult = kwargs.get('wmult', 1)
        if len(insep_profs) == 1:
            effective_prof_image = insep_profs[0].drawImage(
                effective_bandpass, wmult=wmult, scale=iiscale, integrator=integrator,
                method='no_pixel')
        # Otherwise, use superclass ChromaticObject to draw convolution of inseparable profiles.
        else:
            effective_prof_image = ChromaticObject.drawImage(
                    insep_obj, effective_bandpass, wmult=wmult, scale=iiscale,
                    integrator=integrator, method='no_pixel')

        # Image -> InterpolatedImage
        # It could be useful to cache this result if drawing more than one object with the same
        # PSF+SED combination.  This naturally happens in a ring test or when fitting the
        # parameters of a galaxy profile to an image when the PSF is constant.
        effective_prof = galsim.InterpolatedImage(effective_prof_image, gsparams=self.gsparams)
        # append effective profile to separable profiles (which should all be GSObjects)
        sep_profs.append(effective_prof)
        # finally, convolve and draw.
        final_prof = galsim.Convolve(sep_profs, gsparams=self.gsparams)
        return final_prof.drawImage(image=image,**kwargs)

    def withScaledFlux(self, flux_ratio):
        """Multiply the flux of the object by `flux_ratio`.

        @param flux_ratio   The factor by which to scale the flux.

        @returns the object with the new flux.
        """
        ret = self.copy()
        ret.objlist[0] *= flux_ratio
        return ret


class ChromaticDeconvolution(ChromaticObject):
    """A class for deconvolving a ChromaticObject.

    The ChromaticDeconvolution class represents a wavelength-dependent deconvolution kernel.

    You may also specify a gsparams argument.  See the docstring for GSParams using
    help(galsim.GSParams) for more information about this option.  Note: if `gsparams` is
    unspecified (or None), then the ChromaticDeconvolution instance inherits the same GSParams as
    the object being deconvolved.

    Initialization
    --------------

    @param obj              The object to deconvolve.
    @param gsparams         An optional GSParams argument.  See the docstring for GSParams for
                            details. [default: None]
    """
    def __init__(self, obj, **kwargs):
        self.obj = obj.copy()
        self.kwargs = kwargs
        self.separable = obj.separable
        if self.separable:
            self.SED = lambda w: 1./obj.SED(w)
        self.wave_list = obj.wave_list

    def evaluateAtWavelength(self, wave):
        """Evaluate this chromatic object at a particular wavelength `wave`.

        @param wave  Wavelength in nanometers.

        @returns the monochromatic object at the given wavelength.
        """
        return galsim.Deconvolve(self.obj.evaluateAtWavelength(wave), **self.kwargs)

    def withScaledFlux(self, flux_ratio):
        """Multiply the flux of the object by `flux_ratio`.

        @param flux_ratio   The factor by which to scale the flux.

        @returns the object with the new flux.
        """
        return ChromaticDeconvolution(self.obj / flux_ratio, **self.kwargs)


class ChromaticAutoConvolution(ChromaticObject):
    """A special class for convolving a ChromaticObject with itself.

    It is equivalent in functionality to `galsim.Convolve([obj,obj])`, but takes advantage of
    the fact that the two profiles are the same for some efficiency gains.

    Initialization
    --------------

    @param obj              The object to be convolved with itself.
    @param real_space       Whether to use real space convolution.  [default: None, which means
                            to automatically decide this according to whether the objects have hard
                            edges.]
    @param gsparams         An optional GSParams argument.  See the docstring for GSParams for
                            details. [default: None]
    """
    def __init__(self, obj, **kwargs):
        self.obj = obj.copy()
        self.kwargs = kwargs
        self.separable = obj.separable
        if self.separable:
            self.SED = lambda w: (obj.SED(w))**2
        self.wave_list = obj.wave_list

    def evaluateAtWavelength(self, wave):
        """Evaluate this chromatic object at a particular wavelength `wave`.

        @param wave  Wavelength in nanometers.

        @returns the monochromatic object at the given wavelength.
        """
        return galsim.AutoConvolve(self.obj.evaluateAtWavelength(wave), **self.kwargs)

    def withScaledFlux(self, flux_ratio):
        """Multiply the flux of the object by `flux_ratio`.

        @param flux_ratio   The factor by which to scale the flux.

        @returns the object with the new flux.
        """
        import math
        if flux_ratio >= 0.:
            return ChromaticAutoConvolution( self.obj * math.sqrt(flux_ratio), **self.kwargs )
        else:
            return ChromaticObject(self).withScaledFlux(flux_ratio)


class ChromaticAutoCorrelation(ChromaticObject):
    """A special class for correlating a ChromaticObject with itself.

    It is equivalent in functionality to
        galsim.Convolve([obj,obj.rotate(180.*galsim.degrees)])
    but takes advantage of the fact that the two profiles are the same for some efficiency gains.

    Initialization
    --------------

    @param obj              The object to be convolved with itself.
    @param real_space       Whether to use real space convolution.  [default: None, which means
                            to automatically decide this according to whether the objects have hard
                            edges.]
    @param gsparams         An optional GSParams argument.  See the docstring for GSParams for
                            details. [default: None]
    """
    def __init__(self, obj, **kwargs):
        self.obj = obj.copy()
        self.kwargs = kwargs
        self.separable = obj.separable
        if self.separable:
            self.SED = lambda w: (obj.SED(w))**2
        self.wave_list = obj.wave_list

    def evaluateAtWavelength(self, wave):
        """Evaluate this chromatic object at a particular wavelength `wave`.

        @param wave  Wavelength in nanometers.

        @returns the monochromatic object at the given wavelength.
        """
        return galsim.AutoCorrelate(self.obj.evaluateAtWavelength(wave), **self.kwargs)

    def withScaledFlux(self, flux_ratio):
        """Multiply the flux of the object by `flux_ratio`.

        @param flux_ratio   The factor by which to scale the flux.

        @returns the object with the new flux.
        """
        import math
        if flux_ratio >= 0.:
            return ChromaticAutoCorrelation( self.obj * math.sqrt(flux_ratio), **self.kwargs )
        else:
            return ChromaticObject(self).withScaledFlux(flux_ratio)

class ChromaticOpticalPSF(ChromaticObject):
    """A subclass of ChromaticObject meant to represent chromatic optical PSFs.

    Chromaticity plays two roles in optical PSFs. First, it determines the diffraction limit, via
    the wavelength/diameter factor.  Second, aberrations such as defocus, coma, etc. are typically
    defined in physical distances, but their impact on the PSF depends on their size in units of
<<<<<<< HEAD
    wavelength.  Other aspects of the optical PSF are achromatic, e.g., the obscuration and struts.
=======
    wavelength.  Other aspects of the optical PSF do not require explicit specification of their
    chromaticity, e.g., once the obscuration and struts are specified in units of the aperture
    diameter, their chromatic dependence gets taken care of automatically.
>>>>>>> 6e35467a

    When using interpolation to speed up image rendering (see ChromaticObject.setupInterpolation()
    method for details), including ~10-15 samples across any given bandpass should be sufficient.
    For moderate accuracy, 5 is often sufficient.  Likewise, for high accuracy, `oversample_fac`
    should be in the range 1.5-2, whereas for moderate accuracy, 1 is often sufficient.  All of
    these statements assume that aberrations are not very large (typically <~0.25 waves, which is
    commonly satisfied by space telescopes); if they are larger than that, then more stringent
    settings are required.

<<<<<<< HEAD
    Note that because of how the ChromaticOpticalPSF is defined, it is not possible to apply
    transformations such as shears, shifts, or dilation to them.  The OpticalPSF model at each
    wavelength is uniquely defined by the telescope model and aberrations.  However, for some use
    case requiring these transformations, it is possible to override this behavior by applying the
    transformations after using the ChromaticObject.setupInterpolation() method.
=======
    Also, note that in order to render an image of a real physical object, the ChromaticOpticalPSF
    should be convolved with some object that has an SED.  Drawing without doing so corresponds to
    using a flat SED.
>>>>>>> 6e35467a

    @param   diam          Telescope diameter in meters.
    @param   aberrations   An array of aberrations, in nanometers.  The size and format of this
                           array is described in the OpticalPSF docstring.
    @param   **kwargs      Any other keyword arguments to be passed to OpticalPSF, for example,
                           related to struts, obscuration, oversampling, etc.  See OpticalPSF
                           docstring for a complete list of options.
    """
    def __init__(self, diam, aberrations, **kwargs):
        # First, take the basic info.
        self.diam = diam
        self.aberrations = aberrations
        self.kwargs = kwargs
<<<<<<< HEAD
        self.separable = False

        # Take user-specified choice for number of wavelengths to use for initial calculation.
        super(ChromaticOpticalPSF, self).__init__(self)
=======

        # Define the necessary attributes for this ChromaticObject.
        self.separable = False
        self.wave_list = np.array([], dtype=float)
>>>>>>> 6e35467a

    def evaluateAtWavelength(self, wave):
        """
        Method to directly instantiate a monochromatic instance of this object.

        @param  wave   Wavelength in nanometers.
        """
        lam_over_diam = 1.e-9 * (wave / self.diam) * (galsim.radians / galsim.arcsec)
        aberrations = self.aberrations / wave
        ret = galsim.OpticalPSF(lam_over_diam=lam_over_diam, aberrations=aberrations, **self.kwargs)
        return ret

<<<<<<< HEAD
    def expand(self, scale):
        """Expand the linear size of the profile by the given (possibly wavelength-dependent)
        scale factor `scale`, while preserving surface brightness.

        See ChromaticObject.expand() for more details.
       """
        if hasattr(self, 'waves'):
            return galsim.ChromaticObject.expand(self, scale)
        else:
            raise RuntimeError("Cannot transform ChromaticOpticalPSF in this way!")

    def dilate(self, scale):
        """Dilate the linear size of the profile by the given (possibly wavelength-dependent)
        `scale`, while preserving flux.

        See ChromaticObject.dilate() for more details.
        """
        if hasattr(self, 'waves'):
            return galsim.ChromaticObject.dilate(self, scale)
        else:
            raise RuntimeError("Cannot transform ChromaticOpticalPSF in this way!")

    def magnify(self, mu):
        """Apply a lensing magnification, scaling the area and flux by `mu` at fixed surface
        brightness.

        See ChromaticObject.magnify() for more details.
        """
        if hasattr(self, 'waves'):
            return galsim.ChromaticObject.magnify(self, mu)
        else:
            raise RuntimeError("Cannot transform ChromaticOpticalPSF in this way!")

    def shear(self, *args, **kwargs):
        """Apply an area-preserving shear to this object, where arguments are either a Shear,
        or arguments that will be used to initialize one.

        See ChromaticObject.shear() for more details.
        """
        if hasattr(self, 'waves'):
            return galsim.ChromaticObject.shear(self, *args, **kwargs)
        else:
            raise RuntimeError("Cannot transform ChromaticOpticalPSF in this way!")

    def lens(self, g1, g2, mu):
        """Apply a lensing shear and magnification to this object.

        See ChromaticObject.lens() for more details.
        """
        if hasattr(self, 'waves'):
            return galsim.ChromaticObject.lens(self, *args, **kwargs)
        else:
            raise RuntimeError("Cannot transform ChromaticOpticalPSF in this way!")

    def rotate(self, theta):
        """Rotate this object by an Angle `theta`.

        See ChromaticObject.rotate() for more details.
        """
        if hasattr(self, 'waves'):
            return galsim.ChromaticObject.rotate(self, theta)
        else:
            raise RuntimeError("Cannot transform ChromaticOpticalPSF in this way!")

    def transform(self, dudx, dudy, dvdx, dvdy):
        """Apply a transformation to this object defined by an arbitrary Jacobian matrix.

        See ChromaticObject.transform() for more details.
        """
        if hasattr(self, 'waves'):
            return galsim.ChromaticObject.transform(self, dudx, dudy, dvdx, dvdy)
        else:
            raise RuntimeError("Cannot transform ChromaticOpticalPSF in this way!")

    def shift(self, *args, **kwargs):
        """Apply a (possibly wavelength-dependent) (dx, dy) shift to this chromatic object.

        See ChromaticObject.shift() for more details.
        """
        if hasattr(self, 'waves'):
            return galsim.ChromaticObject.shift(self, *args, **kwargs)
        else:
            raise RuntimeError("Cannot transform ChromaticOpticalPSF in this way!")

=======
>>>>>>> 6e35467a
def _findWave(wave_list, wave):
    """
    Helper routine to search a sorted NumPy array of wavelengths (not necessarily evenly spaced) to
    find where a particular wavelength `wave` would fit in, and return the index below along with
    the fraction of the way to the next entry in the array.
    """
    lower_idx = np.searchsorted(wave_list, wave)-1
    # There can be edge issues, so watch out for that:
    if lower_idx < 0: lower_idx = 0
    if lower_idx > len(wave_list)-1: lower_idx = len(wave_list)-1

    frac = (wave-wave_list[lower_idx]) / (wave_list[lower_idx+1]-wave_list[lower_idx])
    return lower_idx, frac

def _linearInterp(list, frac, lower_idx):
    """
    Helper routine for linear interpolation between values in lists (which could be lists of
    images, just not numbers, hence the need to avoid a LookupTable).  Not really worth
    splitting out on its own now, but could be useful to have separate routines for the
    interpolation later on if we want to enable something other than linear interpolation.
    """
    return frac*list[lower_idx+1] + (1.-frac)*list[lower_idx]<|MERGE_RESOLUTION|>--- conflicted
+++ resolved
@@ -216,16 +216,7 @@
         # transformations into the stored models between which we interpolation, so reset the
         # internal attributes that store information about transformations, if indeed there were any
         # transformations.
-<<<<<<< HEAD
-        transform_done = False
-        for wave in waves:
-            if not self._nullTransformation(wave):
-                transform_done = True
-                break
-        if transform_done:
-=======
         if hasattr(self, '_A') and not all ([self._nullTransformation(w) for w in waves]):
->>>>>>> 6e35467a
             self._A = lambda w: np.matrix(np.identity(3), dtype=float)
             self._fluxFactor = lambda w: 1.0
             self._reset = True
@@ -241,11 +232,8 @@
             for ind in range(len(self.waves)):
                 rescale_fac[ind] = fluxes[ind]
                 objs[ind].setFlux(1.0)
-<<<<<<< HEAD
-=======
             if not hasattr(self, 'SED'):
                 self.SED = lambda w : 1.0
->>>>>>> 6e35467a
             self.SED = galsim.LookupTable(x=self.waves, f=self.SED(self.waves)*rescale_fac,
                                           interpolant='linear')
 
@@ -276,21 +264,6 @@
         This can only be done if some transformation was not done when setting up the interpolation,
         since the information about that transformation was deleted at that time.
         """
-<<<<<<< HEAD
-        # Check whether some chromatic transformation was done when setting up the interpolation.
-        # If so, information about it has been lost, so raise an exception.
-        if self._reset:
-            raise RuntimeError(
-                "Error, cannot go back to exact calculation because a transformation was "
-                "applied (and then cleared) when storing images.")
-
-        # Check and emit a warning if interpolation was not set up.
-        if not hasattr(self, 'waves'):
-            import warnings
-            warnings.warn('noInterpolation was called on object for which it had not been set up!'
-                          ' No action taken.')
-        else:
-=======
         if hasattr(self, 'waves'):
             # Check whether some chromatic transformation was done when setting up the
             # interpolation.  If so, information about it has been lost, so raise an exception.
@@ -299,15 +272,12 @@
                     "Error, cannot go back to exact calculation because a transformation was "
                     "applied (and then cleared) when storing images.")
 
->>>>>>> 6e35467a
             # Get rid of the stored attributes related to interpolation.
             del self.waves
             del self.stepK_vals
             del self.maxK_vals
             del self.ims
 
-<<<<<<< HEAD
-=======
     def hasInterpolation(self):
         """
         A routine to check whether an object has interpolation set up or not.
@@ -316,7 +286,6 @@
         """
         return hasattr(self, 'waves')
 
->>>>>>> 6e35467a
     def _evaluateAtWavelength(self, wave):
         """
         Evaluate this ChromaticObject at a particular wavelength, either using interpolation or via
@@ -358,14 +327,10 @@
         im = _linearInterp(self.ims, frac, lower_idx)
         stepk = _linearInterp(self.stepK_vals, frac, lower_idx)
         maxk = _linearInterp(self.maxK_vals, frac, lower_idx)
-<<<<<<< HEAD
-        return self.SED(wave)*im, stepk, maxk
-=======
         if hasattr(self, 'SED'):
             return self.SED(wave)*im, stepk, maxk
         else:
             return im, stepk, maxk
->>>>>>> 6e35467a
 
     def drawImage(self, bandpass, image=None, integrator=None, **kwargs):
         """Base implementation for drawing an image of a ChromaticObject.
@@ -484,8 +449,6 @@
         stored images is being used.  Users should not call this routine directly, and should
         instead interact with the `drawImage` method.
         """
-<<<<<<< HEAD
-=======
         # Check whether the object has had some chromatic transformation applied to it.  Since we
         # are interpolating between stored images, this is not a situation that _interp_drawImage
         # can handle.  We have to lose the interpolation.
@@ -498,23 +461,12 @@
             return self._normal_drawImage(bandpass, image=image,
                                           integrator=integrator, **kwargs)
 
->>>>>>> 6e35467a
         # Note that integrator is not actually selectable.
         if integrator is not None:
             import warnings
             warnings.warn("Cannot choose image integrator when using stored images! "
                           "Ignoring this keyword argument.")
 
-<<<<<<< HEAD
-        # Check whether the object has had some chromatic transformation applied to it.  Since we
-        # are interpolating between stored images, this is not a situation that _interp_drawImage
-        # can handle.
-        if self._chromaticTransformation(bandpass):
-            raise RuntimeError("Error, cannot render image with chromatic transformation applied"
-                               " to it using interpolation between stored images.")
-
-=======
->>>>>>> 6e35467a
         # setup output image (semi-arbitrarily using the bandpass effective wavelength).
         # Note: we cannot just use self._imageAtWavelength, because that routine returns an image
         # with whatever pixel scale was required to sample all the images properly.  We want to set
@@ -550,14 +502,10 @@
             lower_idx, frac = _findWave(self.waves, w)
             # Store the weight factors for the two stored images that can contribute at this
             # wavelength.  Must include the dwave that is part of doing the integral.
-<<<<<<< HEAD
-            b = self.SED(w)*bandpass(w)*dw[idx]
-=======
             if hasattr(self, 'SED'):
                 b = self.SED(w)*bandpass(w)*dw[idx]
             else:
                 b = bandpass(w)*dw[idx]
->>>>>>> 6e35467a
             weight_fac[lower_idx] += (1.0-frac)*b
             weight_fac[lower_idx+1] += frac*b
 
@@ -575,20 +523,12 @@
         int_im = galsim.InterpolatedImage(integral, _force_stepk=stepk, _force_maxk=maxk)
         # Get the transformations at bandpass.red_limit (they are achromatic so it doesn't matter
         # where you get them).
-<<<<<<< HEAD
-        A0 = self._A(bandpass.red_limit)
-        f0 = self._fluxFactor(bandpass.red_limit)
-        int_im = int_im.transform(A0[0,0], A0[0,1], A0[1,0], A0[1,1])
-        int_im = int_im.shift(A0[0,2], A0[1,2])
-        int_im *= f0
-=======
         if hasattr(self, '_A'):
             A0 = self._A(bandpass.red_limit)
             f0 = self._fluxFactor(bandpass.red_limit)
             int_im = int_im.transform(A0[0,0], A0[0,1], A0[1,0], A0[1,1])
             int_im = int_im.shift(A0[0,2], A0[1,2])
             int_im *= f0
->>>>>>> 6e35467a
 
         # Apply integral to the initial image appropriately.  This will naturally work properly and
         # take into account the supplied value of `add_to_image`, which will be included in kwargs.
@@ -1805,13 +1745,9 @@
     Chromaticity plays two roles in optical PSFs. First, it determines the diffraction limit, via
     the wavelength/diameter factor.  Second, aberrations such as defocus, coma, etc. are typically
     defined in physical distances, but their impact on the PSF depends on their size in units of
-<<<<<<< HEAD
-    wavelength.  Other aspects of the optical PSF are achromatic, e.g., the obscuration and struts.
-=======
     wavelength.  Other aspects of the optical PSF do not require explicit specification of their
     chromaticity, e.g., once the obscuration and struts are specified in units of the aperture
     diameter, their chromatic dependence gets taken care of automatically.
->>>>>>> 6e35467a
 
     When using interpolation to speed up image rendering (see ChromaticObject.setupInterpolation()
     method for details), including ~10-15 samples across any given bandpass should be sufficient.
@@ -1821,17 +1757,9 @@
     commonly satisfied by space telescopes); if they are larger than that, then more stringent
     settings are required.
 
-<<<<<<< HEAD
-    Note that because of how the ChromaticOpticalPSF is defined, it is not possible to apply
-    transformations such as shears, shifts, or dilation to them.  The OpticalPSF model at each
-    wavelength is uniquely defined by the telescope model and aberrations.  However, for some use
-    case requiring these transformations, it is possible to override this behavior by applying the
-    transformations after using the ChromaticObject.setupInterpolation() method.
-=======
     Also, note that in order to render an image of a real physical object, the ChromaticOpticalPSF
     should be convolved with some object that has an SED.  Drawing without doing so corresponds to
     using a flat SED.
->>>>>>> 6e35467a
 
     @param   diam          Telescope diameter in meters.
     @param   aberrations   An array of aberrations, in nanometers.  The size and format of this
@@ -1845,17 +1773,10 @@
         self.diam = diam
         self.aberrations = aberrations
         self.kwargs = kwargs
-<<<<<<< HEAD
-        self.separable = False
-
-        # Take user-specified choice for number of wavelengths to use for initial calculation.
-        super(ChromaticOpticalPSF, self).__init__(self)
-=======
 
         # Define the necessary attributes for this ChromaticObject.
         self.separable = False
         self.wave_list = np.array([], dtype=float)
->>>>>>> 6e35467a
 
     def evaluateAtWavelength(self, wave):
         """
@@ -1868,93 +1789,6 @@
         ret = galsim.OpticalPSF(lam_over_diam=lam_over_diam, aberrations=aberrations, **self.kwargs)
         return ret
 
-<<<<<<< HEAD
-    def expand(self, scale):
-        """Expand the linear size of the profile by the given (possibly wavelength-dependent)
-        scale factor `scale`, while preserving surface brightness.
-
-        See ChromaticObject.expand() for more details.
-       """
-        if hasattr(self, 'waves'):
-            return galsim.ChromaticObject.expand(self, scale)
-        else:
-            raise RuntimeError("Cannot transform ChromaticOpticalPSF in this way!")
-
-    def dilate(self, scale):
-        """Dilate the linear size of the profile by the given (possibly wavelength-dependent)
-        `scale`, while preserving flux.
-
-        See ChromaticObject.dilate() for more details.
-        """
-        if hasattr(self, 'waves'):
-            return galsim.ChromaticObject.dilate(self, scale)
-        else:
-            raise RuntimeError("Cannot transform ChromaticOpticalPSF in this way!")
-
-    def magnify(self, mu):
-        """Apply a lensing magnification, scaling the area and flux by `mu` at fixed surface
-        brightness.
-
-        See ChromaticObject.magnify() for more details.
-        """
-        if hasattr(self, 'waves'):
-            return galsim.ChromaticObject.magnify(self, mu)
-        else:
-            raise RuntimeError("Cannot transform ChromaticOpticalPSF in this way!")
-
-    def shear(self, *args, **kwargs):
-        """Apply an area-preserving shear to this object, where arguments are either a Shear,
-        or arguments that will be used to initialize one.
-
-        See ChromaticObject.shear() for more details.
-        """
-        if hasattr(self, 'waves'):
-            return galsim.ChromaticObject.shear(self, *args, **kwargs)
-        else:
-            raise RuntimeError("Cannot transform ChromaticOpticalPSF in this way!")
-
-    def lens(self, g1, g2, mu):
-        """Apply a lensing shear and magnification to this object.
-
-        See ChromaticObject.lens() for more details.
-        """
-        if hasattr(self, 'waves'):
-            return galsim.ChromaticObject.lens(self, *args, **kwargs)
-        else:
-            raise RuntimeError("Cannot transform ChromaticOpticalPSF in this way!")
-
-    def rotate(self, theta):
-        """Rotate this object by an Angle `theta`.
-
-        See ChromaticObject.rotate() for more details.
-        """
-        if hasattr(self, 'waves'):
-            return galsim.ChromaticObject.rotate(self, theta)
-        else:
-            raise RuntimeError("Cannot transform ChromaticOpticalPSF in this way!")
-
-    def transform(self, dudx, dudy, dvdx, dvdy):
-        """Apply a transformation to this object defined by an arbitrary Jacobian matrix.
-
-        See ChromaticObject.transform() for more details.
-        """
-        if hasattr(self, 'waves'):
-            return galsim.ChromaticObject.transform(self, dudx, dudy, dvdx, dvdy)
-        else:
-            raise RuntimeError("Cannot transform ChromaticOpticalPSF in this way!")
-
-    def shift(self, *args, **kwargs):
-        """Apply a (possibly wavelength-dependent) (dx, dy) shift to this chromatic object.
-
-        See ChromaticObject.shift() for more details.
-        """
-        if hasattr(self, 'waves'):
-            return galsim.ChromaticObject.shift(self, *args, **kwargs)
-        else:
-            raise RuntimeError("Cannot transform ChromaticOpticalPSF in this way!")
-
-=======
->>>>>>> 6e35467a
 def _findWave(wave_list, wave):
     """
     Helper routine to search a sorted NumPy array of wavelengths (not necessarily evenly spaced) to
