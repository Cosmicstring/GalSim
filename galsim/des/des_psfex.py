--- conflicted
+++ resolved
@@ -268,13 +268,6 @@
         # This brings if from image coordinates to world coordinates.
         if self.wcs:
             psf = self.wcs.toWorld(psf, image_pos=image_pos)
-<<<<<<< HEAD
-=======
-        elif pixel_scale:  # pragma: no cover
-            from ..deprecated import depr
-            depr('pixel_scale',1.1,'wcs=PixelScale(pixel_scale) in the constructor for DES_PSFEx')
-            psf = galsim.PixelScale(pixel_scale).toWorld(psf)
->>>>>>> 3ce2a081
 
         return psf
 
