--- conflicted
+++ resolved
@@ -130,13 +130,9 @@
 
             >>> cn_copy = cn.copy(rng=new_rng)
         """
-<<<<<<< HEAD
         if rng is None:
             rng = self.getRNG()
-        return _BaseCorrelatedNoise(rng, self._profile.copy())
-=======
-        return _BaseCorrelatedNoise(self.getRNG(), self._profile.copy(), self.wcs)
->>>>>>> c877df59
+        return _BaseCorrelatedNoise(rng, self._profile.copy(), self.wcs)
 
     def applyTo(self, image):
         """Apply this correlated Gaussian random noise field to an input Image.
@@ -608,21 +604,8 @@
         conv = galsim.Convolve([self._profile, galsim.AutoCorrelate(gsobject)], gsparams=gsparams)
         return _BaseCorrelatedNoise(self.getRNG(), conv, self.wcs)
 
-<<<<<<< HEAD
-    def drawImage(self, image=None, scale=None, dtype=None, wmult=1., add_to_image=False, dx=None):
-=======
-    def convolveWith(self, gsobject, gsparams=None):
-        """This is an obsolete method that is roughly equivalent to
-        cn = cn.convolvedWith(gsobject,gsparams)
-        """
-        new_obj = self.convolvedWith(gsobject,gsparams)
-        self._profile = new_obj._profile
-        self._profile_for_stored = None  # Reset the stored profile as it is no longer up-to-date
-        self.__class__ = new_obj.__class__
-
     def drawImage(self, image=None, scale=None, wcs=None, dtype=None, wmult=1., add_to_image=False,
                   dx=None):
->>>>>>> c877df59
         """A method for drawing profiles storing correlation functions.
 
         This is a mild reimplementation of the drawImage() method for GSObjects.  The `method` is
@@ -668,39 +651,6 @@
             image=image, wcs=wcs, dtype=dtype, method='sb', gain=1., wmult=wmult,
             add_to_image=add_to_image, use_true_center=False)
 
-<<<<<<< HEAD
-=======
-    def draw(self, *args, **kwargs):
-        """An obsolete synonym of drawImage"""
-        return self.drawImage(*args, **kwargs)
-
-    def calculateCovarianceMatrix(self, bounds, scale):
-        """This function is deprecated and will be removed in a future version.  If you have a
-        use for this function and would like to keep it, please open an issue at:
-
-            https://github.com/GalSim-developers/GalSim/issues
-
-        Old documentation:
-        ------------------
-        
-        Calculate the covariance matrix for an image with specified properties.
-
-        A correlation function also specifies a covariance matrix for noise in an image of known
-        dimensions and pixel scale.  The user specifies these bounds and pixel scale, and this
-        method returns a covariance matrix as a square Image object, with the upper triangle
-        containing the covariance values.
-
-        @param  bounds Bounds corresponding to the dimensions of the image for which a covariance
-                       matrix is required.
-        @param  scale  Pixel scale of the image for which a covariance matrix is required.
-
-        @returns the covariance matrix (as an Image).
-        """
-        import warnings
-        warnings.warn("The method calculateCovarianceMatrix is deprecated.")
-        return galsim._galsim._calculateCovarianceMatrix(self._profile.SBProfile, bounds, scale)
-
->>>>>>> c877df59
     def _get_update_rootps(self, shape, wcs):
         """Internal utility function for querying the `rootps` cache, used by applyTo(),
         whitenImage(), and symmetrizeImage() methods.
