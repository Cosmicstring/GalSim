--- conflicted
+++ resolved
@@ -156,13 +156,8 @@
         those defined in GSObject (e.g. getSigma for a Gaussian), then these methods
         are no longer available.
         """
-<<<<<<< HEAD
-        flux = float(flux)
-        self.flux = flux
-=======
         self.SBProfile.setFlux(flux)
         self.__class__ = GSObject
->>>>>>> 7400f91b
 
     def applyTransformation(self, ellipse):
         """@brief Apply a galsim.ellipse.Ellipse distortion to this object.
@@ -978,8 +973,7 @@
         "coma2": ("optional", float),
         "spher": ("optional", float),
         "circular_pupil": ("optional", bool),
-        "interpolant": ("optional", galsim.InterpolantXY),
-        "dx": ("optional", float),
+        "obscuration": ("optional", float),
         "oversampling": ("optional", float),
         "pad_factor": ("optional", float),
         "flux": ("optional", float)}
@@ -1340,31 +1334,6 @@
     """@brief Base class for defining the python interface to the SBAdd C++ class.
     """
     
-<<<<<<< HEAD
-    def _set_flux(self, value):
-        value = float(value)
-        self.SBProfile.setFlux(value)
-        self.SBProfile.__class__ = galsim.SBTransform # correctly reflect SBProfile change
-
-    flux = descriptors.GetSetFuncParam(
-        getter=_get_flux, setter=_set_flux, update_SBProfile_on_set=False, group="optional",
-        ok_if_object_transformed=True, # flux params can still be accessed after transformation
-        doc="Total flux of the Add object.")
-
-    # --- Defining the function used to (re)-initialize the contained SBProfile as necessary ---
-    # *** Note a function of this name and similar content MUST be defined for all GSObjects! ***
-    def _SBInitialize(self):
-
-        if len(self.objects) == 0:
-            # No arguments.  Start with none and add objects later with add(obj)
-            GSObject.__init__(self, None)
-        else:
-            # >= 1 arguments.  Convert to a list of SBProfiles
-            SBList = [obj.SBProfile for obj in self.objects]
-            GSObject.__init__(self, galsim.SBAdd(SBList))
-
-=======
->>>>>>> 7400f91b
     # --- Public Class methods ---
     def __init__(self, *args):
 
@@ -1390,29 +1359,6 @@
             # >= 2 arguments.  Convert to a list of SBProfiles
             SBList = [obj.SBProfile for obj in args]
             GSObject.__init__(self, galsim.SBAdd(SBList))
-
-    def add(self, addme, scale=1.):
-        """@brief Add another object or list of them to this Add object.
-
-        Usage
-        -----
-        >>> add_object.add(addme, scale=1.)
-
-        addme    a GSObject or list of GSObjects to add to this Add object.
-        scale    a flux scaling to appy to addme when adding.
-        """
-        if isinstance(addme, GSObject):
-            self.SBProfile.add(addme.SBProfile, scale)
-        elif isinstance(addme, list):
-            for obj in addme:
-                if isinstance(obj, GSObject):
-                    self.SBProfile.add(obj.SBProfile, scale)
-                else:
-                    raise TypeError(
-                        "Input list for first argument of add() must contain only GSObjects.")
-        else:
-            raise TypeError("First argument of add() must be a GSObject or list of GSObjects.")
-
 
 class Convolve(GSObject):
     """@brief A class for convolving 2 or more GSObjects.
@@ -1500,36 +1446,12 @@
             raise TypeError(
                 "Convolve constructor got unexpected keyword argument(s): %s"%kwargs.keys())
 
-<<<<<<< HEAD
-    # Defining flux parameter descriptor, not using the default pattern but getting/setting from the
-    # SBProfile directly
-    def _get_convolve_flux(self):
-        return self.SBProfile.getFlux()
-    
-    def _set_convolve_flux(self, value):
-        value = float(value)
-        self.SBProfile.setFlux(value)
-        self.SBProfile.__class__ = galsim.SBTransform # correctly reflect SBProfile change
-
-    flux = descriptors.GetSetFuncParam(
-        getter=_get_convolve_flux, setter=_set_convolve_flux, update_SBProfile_on_set=False,
-        ok_if_object_transformed=True, # flux params can still be accessed after transformation
-        group="optional", doc="Total flux of the Convolve object.")
-
-    # --- Defining the function used to (re)-initialize the contained SBProfile as necessary ---
-    # *** Note a function of this name and similar content MUST be defined for all GSObjects! ***
-    def _SBInitialize(self):
-        
-        self.hard_edge = True
-        for obj in self.objects:
-=======
         # If 1 argument, check if it is a list:
         if len(args) == 1 and isinstance(args[0], list):
             args = args[0]
 
         hard_edge = True
         for obj in args:
->>>>>>> 7400f91b
             if not obj.hasHardEdges():
                 hard_edge = False
 
@@ -1581,54 +1503,11 @@
         # Then finally initialize the SBProfile using the objects' SBProfiles in SBList
         GSObject.__init__(self, galsim.SBConvolve(SBList, real_space=real_space))
 
-    def add(self, addme, scale=1.):
-        """@brief Add (in convolution) another object or list of them to this Convolution object.
-
-        Usage
-        -----
-        >>> convolve_object.add(addme, scale=1.)
-
-        addme    a GSObject or list of GSObjects to add to this Convolve object.
-        scale    a flux scaling to appy to addme when adding.
-        """
-        if isinstance(addme, GSObject):
-            self.SBProfile.add(addme.SBProfile, scale)
-        elif isinstance(addme, list):
-            for obj in addme:
-                if isinstance(obj, GSObject):
-                    self.SBProfile.add(obj.SBProfile, scale)
-                else:
-                    raise TypeError(
-                        "Input list for first argument of add() must contain only GSObjects.")
-        else:
-            raise TypeError("First argument of add() must be a GSObject or list of GSObjects.")
-
 
 class Deconvolve(GSObject):
     """@brief Base class for defining the python interface to the SBDeconvolve C++ class.
     """
-<<<<<<< HEAD
-    # Defining flux parameter descriptor, not using the default pattern but getting/setting from the
-    # SBProfile directly
-    def _get_deconvolve_flux(self):
-        return self.SBProfile.getFlux()
-
-    def _set_deconvolve_flux(self, value):
-        value = float(value)
-        self.SBProfile.setFlux(value)
-        self.SBProfile.__class__ = galsim.SBTransform # correctly reflect SBProfile change
-
-    flux = descriptors.GetSetFuncParam(
-        getter=_get_deconvolve_flux, setter=_set_deconvolve_flux, update_SBProfile_on_set=False,
-        group="optional", doc="Total flux of the Deconvolve object.")
-
-    def _SBInitialize(self):
-        GSObject.__init__(self, galsim.SBDeconvolve(self.farg.SBProfile))
-
-=======
-            
     # --- Public Class methods ---
->>>>>>> 7400f91b
     def __init__(self, farg):
         if isinstance(farg, GSObject):
             self.farg = farg
@@ -1637,59 +1516,6 @@
             raise TypeError("Argument farg must be a GSObject.")
 
 
-<<<<<<< HEAD
-# Now we define a dictionary containing all the GSobject subclass names as keys, referencing a
-# nested dictionary containing the names of their required parameters (not including size), size
-# specification parameters (one of which only must be set), and optional parameters, stored as a
-# tuple of string names in each case.
-#
-# This is useful for I/O, and as a reference.
-#
-# NOTE TO DEVELOPERS: This dict should be kept updated to reflect changes in parameter names or new
-#                     objects.
-#
-object_param_dict = {
-    "Gaussian":       { "required" : (),
-                        "size"     : ("half_light_radius", "sigma", "fwhm",),
-                        "optional" : ("flux",) },
-    "Moffat":         { "required" : ("beta",),
-                        "size"     : ("half_light_radius", "scale_radius", "fwhm",),
-                        "optional" : ("trunc", "flux",) },
-    "Sersic":         { "required" : ("n",) ,
-                        "size"     : ("half_light_radius",),
-                        "optional" : ("flux",) },
-    "Exponential":    { "required" : (),
-                        "size"     : ("half_light_radius", "scale_radius"),
-                        "optional" : ("flux",) },
-    "DeVaucouleurs":  { "required" : (),
-                        "size"     : ("half_light_radius",),
-                        "optional" : ("flux",) },
-    "Airy":           { "required" : () ,
-                        "size"     : ("lam_over_D",),
-                        "optional" : ("obscuration", "flux",)},
-    "Kolmogorov":     { "required" : () ,
-                        "size"     : ("lam_over_r0", "fwhm", "half_light_radius"),
-                        "optional" : ("flux",)},
-    "Pixel":          { "required" : ("xw", "yw",),
-                        "size"     : (),
-                        "optional" : ("flux",) },
-    "OpticalPSF":     { "required" : (),
-                        "size"     : ("lam_over_D",),
-                        "optional" : ("defocus", "astig1", "astig2", "coma1", "coma2", "spher", 
-                                      "circular_pupil", "interpolant", "dx", "oversampling",
-                                      "obscuration", "pad_factor") },
-    "AtmosphericPSF": { "required" : (),
-                        "size"     : ("fwhm", "lam_over_r0"),
-                        "optional" : ("dx", "oversampling") },
-    "RealGalaxy":     { "required" : (),
-                        "size"     : (),
-                        "optional" : ("real_galaxy_catalog", "index", "ID", "random", 
-                                      "uniform_deviate", "interpolant")}
-                    }
-
-
-=======
->>>>>>> 7400f91b
 class AttributeDict(object):
     """@brief Dictionary class that allows for easy initialization and refs to key values via
     attributes.
