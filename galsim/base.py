import os
import collections
import numpy as np
import galsim
import utilities

ALIAS_THRESHOLD = 0.005 # Matches hard coded value in src/SBProfile.cpp. TODO: bring these together

class GSObject:
    """@brief Base class for defining the interface with which all GalSim Objects access their
    shared methods and attributes, particularly those from the C++ SBProfile classes.
    """
    def __init__(self, SBProfile):
        self.SBProfile = SBProfile  # This guarantees that all GSObjects have an SBProfile

    # Make op+ of two GSObjects work to return an Add object
    def __add__(self, other):
        return Add(self,other)

    # op+= converts this into the equivalent of an Add object
    def __iadd__(self, other):
        GSObject.__init__(self, galsim.SBAdd(self.SBProfile, other.SBProfile))
        self.__class__ = Add
        return self

    # Make op* and op*= work to adjust the flux of an object
    def __imul__(self, other):
        self.scaleFlux(other)
        return self

    def __mul__(self, other):
        ret = self.copy()
        ret *= other
        return ret

    def __rmul__(self, other):
        ret = self.copy()
        ret *= other
        return ret

    # Likewise for op/ and op/=
    def __idiv__(self, other):
        self.scaleFlux(1. / other)
        return self

    def __div__(self, other):
        ret = self.copy()
        ret /= other
        return ret

    def __itruediv__(self, other):
        return __idiv__(self, other)

    def __truediv__(self, other):
        return __div__(self, other)


    # Make a copy of an object
    def copy(self):
        """@brief Returns a copy of an object

           This preserves the original type of the object, so if the caller is a
           Gaussian (for example), the copy will also be a Gaussian, and can thus call
           the methods that are not in GSObject, but are in Gaussian (e.g. getSigma).
        """
        sbp = self.SBProfile.__class__(self.SBProfile)
        ret = GSObject(sbp)
        ret.__class__ = self.__class__
        return ret

    # Now define direct access to all SBProfile methods via calls to self.SBProfile.method_name()
    #
    def maxK(self):
        """@brief Returns value of k beyond which aliasing can be neglected.
        """
        return self.SBProfile.maxK()

    def nyquistDx(self):
        """@brief Returns Image pixel spacing that does not alias maxK.
        """
        return self.SBProfile.nyquistDx()

    def stepK(self):
        """@brief Returns sampling in k space necessary to avoid folding of image in x space.
        """
        return self.SBProfile.stepK()

    def hasHardEdges(self):
        """@brief Returns True if there are any hard edges in the profile.
        """
        return self.SBProfile.hasHardEdges()

    def isAxisymmetric(self):
        """@brief Returns True if axially symmetric: affects efficiency of evaluation.
        """
        return self.SBProfile.isAxisymmetric()

    def isAnalyticX(self):
        """@brief Returns True if real-space values can be determined immediately at any position
        without requiring a Discrete Fourier Transform.
        """
        return self.SBProfile.isAnalyticX()

    # This method does not seem to be wrapped from C++
    # def isAnalyticK(self):
    # return self.SBProfile.isAnalyticK()

    def centroid(self):
        """@brief Returns the (x, y) centroid of an object as a Position.
        """
        return self.SBProfile.centroid()

    def getFlux(self):
        """@brief Returns the flux of the object.
        """
        return self.SBProfile.getFlux()

    def xValue(self, position):
        """@brief Returns the value of the object at a chosen 2D position in real space.
        
        As in SBProfile, this function assumes all are real-valued.  xValue() may not be
        implemented for derived classes (e.g. SBConvolve) that require an Discrete Fourier
        Transform to determine real space values.  In this case, an SBError will be thrown at the
        C++ layer (raises a RuntimeError in Python).
        
        @param position  A 2D galsim.PositionD/I instance giving the position in real space.
        """
        return self.SBProfile.xValue(position)

    def kValue(self, position):
        """@brief Returns the value of the object at a chosen 2D position in k space.

        @param position  A 2D galsim.PositionD/I instance giving the position in k space.
        """
        return self.SBProfile.kValue(position)

    def scaleFlux(self, fluxRatio):
        """@brief Multiply the flux of the object by fluxRatio
           
        After this call, the caller's type will be a GSObject.
        This means that if the caller was a derived type that had extra methods beyond
        those defined in GSObject (e.g. getSigma for a Gaussian), then these methods
        are no longer available.
        """
        self.SBProfile.scaleFlux(fluxRatio)
        self.__class__ = GSObject

    def setFlux(self, flux):
        """@brief Set the flux of the object.
           
        After this call, the caller's type will be a GSObject.
        This means that if the caller was a derived type that had extra methods beyond
        those defined in GSObject (e.g. getSigma for a Gaussian), then these methods
        are no longer available.
        """
        self.SBProfile.setFlux(flux)
        self.__class__ = GSObject

    def applyTransformation(self, ellipse):
        """@brief Apply a galsim.Ellipse distortion to this object.
           
        After this call, the caller's type will be a GSObject.
        This means that if the caller was a derived type that had extra methods beyond
        those defined in GSObject (e.g. getSigma for a Gaussian), then these methods
        are no longer available.

<<<<<<< HEAD
        Note that Ellipse objects can be initialized in a variety of ways (see documentation of this
        class for details).
=======
        For calling, galsim.Ellipse instances can be generated via:

        ellipse = galsim.Ellipse(e1, e2)

        where the ellipticities follow the convention |e| = (a^2 - b^2)/(a^2 + b^2).

        Note: if the ellipse includes a dilation, then this transformation will 
        not be flux-conserving.  It conserves surface brightness instead.
        Thus, the flux will increase by the increase in area = dilation^2.
>>>>>>> e63f0b57
        """
        if not isinstance(ellipse, galsim.Ellipse):
            raise TypeError("Argument to applyTransformation must be a galsim.Ellipse!")
        self.SBProfile.applyTransformation(ellipse._ellipse)
        self.__class__ = GSObject
        
    def applyShear(self, *args, **kwargs):
        """@brief Apply a shear to this object, where arguments are either a galsim.Shear, or
        arguments that will be used to initialize one.

        After this call, the caller's type will be a GSObject.
        This means that if the caller was a derived type that had extra methods beyond
        those defined in GSObject (e.g. getSigma for a Gaussian), then these methods
        are no longer available.
        """
        if len(args) == 1:
            if kwargs:
                raise TypeError("Error, gave both unnamed and named arguments to applyShear!")
            if not isinstance(args[0], galsim.Shear):
                raise TypeError("Error, unnamed argument to applyShear is not a galsim.Shear!")
            self.SBProfile.applyShear(args[0]._shear)
        elif len(args) > 1:
            raise TypeError("Error, too many unnamed arguments to applyShear!")
        else:
            shear = galsim.Shear(**kwargs)
            self.SBProfile.applyShear(shear._shear)
        self.__class__ = GSObject

    def applyRotation(self, theta):
        """@brief Apply a rotation theta (Angle object, +ve anticlockwise) to this object.
           
        After this call, the caller's type will be a GSObject.
        This means that if the caller was a derived type that had extra methods beyond
        those defined in GSObject (e.g. getSigma for a Gaussian), then these methods
        are no longer available.
        """
        if not isinstance(theta, galsim.Angle):
            raise TypeError("Input theta should be an Angle")
        self.SBProfile.applyRotation(theta)
        self.__class__ = GSObject
        
    def applyShift(self, dx, dy):
        """@brief Apply a (dx, dy) shift to this object.
           
        After this call, the caller's type will be a GSObject.
        This means that if the caller was a derived type that had extra methods beyond
        those defined in GSObject (e.g. getSigma for a Gaussian), then these methods
        are no longer available.
        """
        self.SBProfile.applyShift(dx, dy)
        self.__class__ = GSObject

    # Also add methods which create a new GSObject with the transformations applied...
    #
    def createTransformed(self, ellipse):
        """@brief Returns a new GSObject by applying a galsim.Ellipse transformation (shear, dilate,
        and/or shift).

        Note that Ellipse objects can be initialized in a variety of ways (see documentation of this
        class for details).
        """
        if not isinstance(ellipse, galsim.Ellipse):
            raise TypeError("Argument to createTransformed must be a galsim.Ellipse!")
        ret = self.copy()
        ret.applyTransformation(ellipse)
        return ret

    def createSheared(self, *args, **kwargs):
        """@brief Returns A new GSObject by applying a shear, where arguments are either a
        galsim.Shear or keyword arguments that can be used to create one.
        """
        ret = self.copy()
        ret.applyShear(*args, **kwargs)
        return ret

    def createRotated(self, theta):
        """@brief Returns a new GSObject by applying a rotation theta (Angle object, +ve
        anticlockwise).
        """
        if not isinstance(theta, galsim.Angle):
            raise TypeError("Input theta should be an Angle")
        ret = self.copy()
        ret.applyRotation(theta)
        return ret
        
    def createShifted(self, dx, dy):
        """@brief Returns a new GSObject by applying a (dx, dy) shift.
        """
        ret = self.copy()
        ret.applyShift(dx, dy)
        return ret

    def draw(self, image=None, dx=0., wmult=1, normalization="flux"):
        """@brief Draws an Image of the object, with bounds optionally set by an input Image.

        @param image  If provided, this will be the image on which to draw the profile.
                      If image=None, then an automatically-sized image will be created.
                      (Default = None)
        @param dx     If provided, use this as the pixel scale for the image.
                      If dx <= 0. and image != None, then take the provided image's pixel scale.
                      If dx <= 0. and image == None, then use pi/maxK()
                      (Default = 0.)
        @param wmult  A factor by which to make the intermediate images larger than 
                      they are normally made.  (Default = 1.)
        @param normalization  Two options for the normalization:
                              "flux" means the the sum of the output pixels are normalized
                                     to be equal to the total flux.  (Modulo any flux that
                                     falls off the edge of the image of course.)
                              "surface brightness" means that the output pixels sample
                                     the surfact brightness distribution at each location.
                              (Default = "flux")
        @returns      The drawn image
        """
        # Raise an exception here since C++ is picky about the input types
        if type(wmult) != int:
            raise TypeError("Input wmult should be an int")
        if type(dx) != float:
            raise Warning("Input dx not a float, converting...")
            dx = float(dx)
        if image == None:
            image = self.SBProfile.draw(dx=dx, wmult=wmult)
        else :
            if dx <= 0.:
                dx = image.getScale()
            self.SBProfile.draw(image, dx=dx, wmult=wmult)
        if normalization == "flux":
            dx = image.getScale()
            image *= dx*dx
        elif normalization != "surface brightness":
            raise ValueError("Invalid normalization requested: %s"%normalization)
        return image

    def drawShoot(self, image, N, ud=None, normalization="flux"):
        """@brief Returns an Image of the object, with bounds optionally set by an input Image.

        @param image  The image on which to draw the profile.
                      Note: Unlike for the regular draw command, this is 
        @param N      The number of photons to use.
        @param ud     If provided, a UniformDeviate to use for the random numbers
                      If ud=None, one will be automatically created, using the time as a seed.
                      (Default = None)
        @param normalization  Two options for the normalization:
                              "flux" means the the sum of the output pixels are normalized
                                     to be equal to the total flux.  (Modulo any flux that
                                     falls off the edge of the image of course.)
                              "surface brightness" means that the output pixels sample
                                     the surfact brightness distribution at each location.
                              (Default = "flux")
        @returns      (TODO!) The fraction of photons that fell off the edge of the image.
        """
        # Raise an exception here since C++ is picky about the input types
        if image is None:
            raise TypeError("drawShoot requires the image to be provided.")
        if type(N) != float:
            # if given an int, just convert it to a float
            N = float(N)
        if ud == None:
            ud = galsim.UniformDeviate()
        self.SBProfile.drawShoot(image, N, ud)
        if normalization == "flux":
            dx = image.getScale()
            image *= dx*dx
        elif normalization != "surface brightness":
            raise ValueError("Invalid normalization requested: %s"%normalization)


# Now define some of the simplest derived classes, those which are otherwise empty containers for
# SBPs...
#
# Gaussian class inherits the GSObject method interface, but therefore has a "has a" relationship 
# with the C++ SBProfile class rather than an "is a"... The __init__ method is very simple and all
# the GSObject methods & attributes are inherited.
# 
# In particular, the SBGaussian is now an attribute of the Gaussian, an attribute named 
# "SBProfile", which can be queried for type as desired.
#
class Gaussian(GSObject):
    """@brief GalSim Gaussian, which has an SBGaussian in the SBProfile attribute.
    """
    def __init__(self, half_light_radius=None, sigma=None, fwhm=None, flux=1.):
        GSObject.__init__(self, galsim.SBGaussian(half_light_radius=half_light_radius, 
                                                  fwhm=fwhm, sigma=sigma, flux=flux))
        
    def getSigma(self):
        """@brief Return the sigma scale length for this Gaussian profile.
        """
        return self.SBProfile.getSigma()

    def getFWHM(self):
        """@brief Return the FWHM for this Gaussian profile.
        """
        return self.SBProfile.getSigma() * 2.3548200450309493 # factor = 2 sqrt[2ln(2)]

    def getHalfLightRadius(self):
        """@brief Return the half light radius for this Gaussian profile.
        """
        return self.SBProfile.getSigma() * 1.1774100225154747 # factor = sqrt[2ln(2)]


class Moffat(GSObject):
    """@brief GalSim Moffat, which has an SBMoffat in the SBProfile attribute.
    """
    def __init__(self, beta, fwhm=None, scale_radius=None, half_light_radius=None,
                 trunc=0., flux=1.):
        GSObject.__init__(self, galsim.SBMoffat(beta, fwhm=fwhm, scale_radius=scale_radius,
                                                half_light_radius=half_light_radius, trunc=trunc,
                                                flux=flux))
    def getBeta(self):
        """@brief Return the beta parameter for this Moffat profile.
        """
        return self.SBProfile.getBeta()

    def getScaleRadius(self):
        """@brief Return the scale radius for this Moffat profile.
        """
        return self.SBProfile.getScaleRadius()
        
    def getFWHM(self):
        """@brief Return the FWHM for this Moffat profile.
        """
        return self.SBProfile.getFWHM()

    def getHalfLightRadius(self):
        """@brief Return the half light radius for this Moffat profile.
        """
        return self.SBProfile.getHalfLightRadius()
    

class Sersic(GSObject):
    """@brief GalSim Sersic, which has an SBSersic in the SBProfile attribute.
    """
    def __init__(self, n, half_light_radius, flux=1.):
        GSObject.__init__(self, galsim.SBSersic(n, half_light_radius=half_light_radius, flux=flux))

    def getN(self):
        """@brief Return the Sersic index for this profile.
        """
        return self.SBProfile.getN()

    def getHalfLightRadius(self):
        """@brief Return the half light radius for this Sersic profile.
        """
        return self.SBProfile.getHalfLightRadius()


class Exponential(GSObject):
    """@brief GalSim Exponential, which has an SBExponential in the SBProfile attribute.
    """
    def __init__(self, half_light_radius=None, scale_radius=None, flux=1.):
        GSObject.__init__(self, galsim.SBExponential(half_light_radius=half_light_radius,
                                                     scale_radius=scale_radius, flux=flux))

    def getScaleRadius(self):
        """@brief Return the scale radius for this Exponential profile.
        """
        return self.SBProfile.getScaleRadius()

    def getHalfLightRadius(self):
        """@brief Return the half light radius for this Exponential profile.
        """
        # Factor not analytic, but can be calculated by iterative solution of equation:
        #  (re / r0) = ln[(re / r0) + 1] + ln(2)
        return self.SBProfile.getScaleRadius() * 1.6783469900166605


class DeVaucouleurs(GSObject):
    """@brief GalSim De-Vaucouleurs, which has an SBDeVaucouleurs in the SBProfile attribute.
    """
    def __init__(self, half_light_radius=None, flux=1.):
        GSObject.__init__(self, galsim.SBDeVaucouleurs(half_light_radius=half_light_radius,
                                                       flux=flux))

    def getHalfLightRadius(self):
        """@brief Return the half light radius for this DeVaucouleurs profile.
        """
        return self.SBProfile.getHalfLightRadius()


class Airy(GSObject):
    """@brief GalSim Airy, which has an SBAiry in the SBProfile attribute.
    """
    def __init__(self, lam_over_D, obscuration=0., flux=1.):
        GSObject.__init__(self, galsim.SBAiry(lam_over_D=lam_over_D, obscuration=obscuration,
                                              flux=flux))

    def getHalfLightRadius(self):
        """Return the half light radius of this Airy profile (only supported for obscuration = 0.).
        """
        if self.SBProfile.getObscuration() == 0.:
            # For an unobscured Airy, we have the following factor which can be derived using the
            # integral result given in the Wikipedia page (http://en.wikipedia.org/wiki/Airy_disk),
            # solved for half total flux using the free online tool Wolfram Alpha.
            # At www.wolframalpha.com:
            # Type "Solve[BesselJ0(x)^2+BesselJ1(x)^2=1/2]" ... and divide the result by pi
            return self.SBProfile.getLamOverD() * 0.5348321477242647
        else:
            # In principle can find the half light radius as a function of lam_over_D and
            # obscuration too, but it will be much more involved...!
            raise NotImplementedError("Half light radius calculation not implemented for Airy "+
                                      "objects with non-zero obscuration.")

    def getFWHM(self):
        """Return the FWHM of this Airy profile (only supported for obscuration = 0.).
        """
        # As above, likewise, FWHM only easy to define for unobscured Airy
        if self.SBProfile.getObscuration() == 0.:
            return self.SBProfile.getLamOverD() * 1.028993969962188;
        else:
            # In principle can find the FWHM as a function of lam_over_D and obscuration too,
            # but it will be much more involved...!
            raise NotImplementedError("FWHM calculation not implemented for Airy "+
                                      "objects with non-zero obscuration.")

    def getLamOverD(self):
        """Return the lam_over_D parameter of this Airy profile.
        """
        return self.SBProfile.getLamOverD()


class Pixel(GSObject):
    """@brief GalSim Pixel, which has an SBBox in the SBProfile attribute.
    """
    def __init__(self, xw, yw=None, flux=1.):
        if yw is None:
            yw = xw
        GSObject.__init__(self, galsim.SBBox(xw=xw, yw=yw, flux=flux))

    def getXWidth(self):
        """@brief Return the width of the pixel in the x dimension.
        """
        return self.SBProfile.getXWidth()

    def getYWidth(self):
        """@brief Return the width of the pixel in the y dimension.
        """
        return self.SBProfile.getYWidth()


class OpticalPSF(GSObject):
    """@brief Class describing aberrated PSFs due to telescope optics.

    Input aberration coefficients are assumed to be supplied in units of incident light wavelength,
    and correspond to the conventions adopted here:
    http://en.wikipedia.org/wiki/Optical_aberration#Zernike_model_of_aberrations

    Initialization
    --------------
    @code
    optical_psf = galsim.OpticalPSF(lam_over_D, defocus=0., astig1=0., astig2=0., coma1=0.,
                                        coma2=0., spher=0., circular_pupil=True, obscuration=0.,
                                        interpolantxy=None, oversampling=1.5, pad_factor=1.5)
    @endcode

    Initializes optical_psf as a galsim.OpticalPSF() instance.

    @param lam_over_D      lambda / D in the physical units adopted (user responsible for 
                           consistency).
    @param defocus         defocus in units of incident light wavelength.
    @param astig1          first component of astigmatism (like e1) in units of incident light
                           wavelength.
    @param astig2          second component of astigmatism (like e2) in units of incident light
                           wavelength.
    @param coma1           coma along x in units of incident light wavelength.
    @param coma2           coma along y in units of incident light wavelength.
    @param spher           spherical aberration in units of incident light wavelength.
    @param circular_pupil  adopt a circular pupil?
    @param obscuration     linear dimension of central obscuration as fraction of pupil linear 
                           dimension, [0., 1.) [default = 0.]
    @param interpolantxy   optional keyword for specifying the interpolation scheme [default =
                           galsim.InterpolantXY(galsim.Lanczos(5, conserve_flux=True, tol=1.e-4))].
    @param oversampling    optional oversampling factor for the SBInterpolatedImage table 
                           [default = 1.5], setting oversampling < 1 will produce aliasing in the 
                           PSF (not good).
    @param pad_factor      additional multiple by which to zero-pad the PSF image to avoid folding
                           compared to what would be required for a simple Airy [default = 1.5].
                           Note that padFactor may need to be increased for stronger aberrations,
                           i.e. those larger than order unity. 
    """
    def __init__(self, lam_over_D, defocus=0., astig1=0., astig2=0., coma1=0., coma2=0., spher=0.,
                 circular_pupil=True, obscuration=0., interpolantxy=None, oversampling=1.5,
                 pad_factor=1.5):
        # Currently we load optics, noise etc in galsim/__init__.py, but this might change (???)
        import galsim.optics
        # Choose dx for lookup table using Nyquist for optical aperture and the specified
        # oversampling factor
        dx_lookup = .5 * lam_over_D / oversampling
        # Use a similar prescription as SBAiry to set Airy stepK and thus reference unpadded image
        # size in physical units
        stepk_airy = min(ALIAS_THRESHOLD * .5 * np.pi**3 * (1. - obscuration) / lam_over_D,
                         np.pi / 5. / lam_over_D)
        # Boost Airy image size by a user-specifed pad_factor to allow for larger, aberrated PSFs,
        # also make npix always *odd* so that opticalPSF lookup table array is correctly centred:
        npix = 1 + 2 * (np.ceil(pad_factor * (np.pi / stepk_airy) / dx_lookup)).astype(int)
        # Make the psf image using this dx and array shape
        optimage = galsim.optics.psf_image(lam_over_D=lam_over_D, dx=dx_lookup,
                                           array_shape=(npix, npix), defocus=defocus, astig1=astig1,
                                           astig2=astig2, coma1=coma1, coma2=coma2, spher=spher,
                                           circular_pupil=circular_pupil, obscuration=obscuration)
        # If interpolant not specified on input, use a high-ish n lanczos
        if interpolantxy == None:
            lan5 = galsim.Lanczos(5, conserve_flux=True, tol=1.e-4)
            self.Interpolant2D = galsim.InterpolantXY(lan5)
        else:
            self.Interpolant2D = interpolantxy
        GSObject.__init__(self, galsim.SBInterpolatedImage(optimage, self.Interpolant2D,
                                                           dx=dx_lookup))
    def getHalfLightRadius(self):
        # The half light radius is a complex function for aberrated optical PSFs, so just give
        # up gracelessly...
        raise NotImplementedError("Half light radius calculation not implemented for OpticalPSF "
                                   +"objects.")

class AtmosphericPSF(GSObject):
    """Base class for long exposure Kolmogorov PSF.

    Initialization
    --------------
    @code
    atmospheric_psf = galsim.AtmosphericPSF(lam_over_r0, interpolantxy=None, oversampling=1.5)
    @endcode

    Initialized atmospheric_psf as a galsim.AtmosphericPSF() instance.

    @param lam_over_r0     lambda / r0 in the physical units adopted (user responsible for 
                           consistency), where r0 is the Fried parameter. The FWHM of the Kolmogorov
                           PSF is ~0.976 lambda/r0 (e.g., Racine 1996, PASP 699, 108). Typical 
                           values for the Fried parameter are on the order of 10 cm for most 
                           observatories and up to 20 cm for excellent sites. The values are 
                           usually quoted at lambda = 500 nm and r0 depends weakly on wavelength
                           [r0 ~ lambda^(-6/5)].
    @param oversampling    optional oversampling factor for the SBInterpolatedImage table 
                           [default = 1.5], setting oversampling < 1 will produce aliasing in the 
                           PSF (not good).
    """
    def __init__(self, lam_over_r0, interpolantxy=None, oversampling=1.5):
        # The FWHM of the Kolmogorov PSF is ~0.976 lambda/r0 (e.g., Racine 1996, PASP 699, 108).
        fwhm = 0.976 * lam_over_r0
        dx_lookup = .5 * fwhm / oversampling
        # Fold at 10 times the FWHM
        stepk_kolmogorov = np.pi / (10. * fwhm)
        # Odd array to center the interpolant on the centroid. Might want to pad this later to
        # make a nice size array for FFT, but for typical seeing, arrays will be very small.
        npix = 1 + 2 * (np.ceil(np.pi / stepk_kolmogorov)).astype(int)
        atmoimage = galsim.atmosphere.kolmogorov_psf_image(array_shape=(npix, npix), dx=dx_lookup, 
                                                           lam_over_r0=lam_over_r0)
        if interpolantxy == None:
            lan5 = galsim.Lanczos(5, conserve_flux=True, tol=1e-4)
            self.Interpolant2D = galsim.InterpolantXY(lan5)
        GSObject.__init__(self, galsim.SBInterpolatedImage(atmoimage, self.Interpolant2D, 
                                                           dx=dx_lookup))
    def getHalfLightRadius(self):
        # TODO: This seems like it would not be impossible to calculate
        raise NotImplementedError("Half light radius calculation not yet implemented for "+
                                   "Atmospheric PSF objects (could be though).")
        
class RealGalaxy(GSObject):
    """@brief Class describing real galaxies from some training dataset.

    This class uses a catalog describing galaxies in some training data to read in data about
    realistic galaxies that can be used for simulations based on those galaxies.  Also included in
    the class is additional information that might be needed to make or interpret the simulations,
    e.g., the noise properties of the training data.

    Initialization
    --------------
    @code
    real_galaxy = galsim.RealGalaxy(real_galaxy_catalog, index = None, ID = None, ID_string = None,
                                    random = False, uniform_deviate = None, interpolant = None)
    @endcode

    This initializes real_galaxy with three SBInterpolatedImage objects (one for the deconvolved
    galaxy, and saved versions of the original HST image and PSF). Note that there are multiple
    keywords for choosing a galaxy; exactly one must be set.  In future we may add more such
    options, e.g., to choose at random but accounting for the non-constant weight factors
    (probabilities for objects to make it into the training sample).

    @param real_galaxy_catalog  A RealGalaxyCatalog object with basic information about where to
                                find the data, etc.
    @param index                Index of the desired galaxy in the catalog.
    @param ID                   Object ID for the desired galaxy in the catalog.
    @param random               If true, then just select a completely random galaxy from the
                                catalog.
    @param uniform_deviate      A uniform deviate to use for selecting a random galaxy (optional)
    @param interpolant          optional keyword for specifying the
                                real-space interpolation scheme
                                [default = galsim.InterpolantXY(galsim.Lanczos(5, 
                                           conserve_flux=True, tol=1.e-4))].
    """
    def __init__(self, real_galaxy_catalog, index = None, ID = None, random = False,
                 uniform_deviate = None, interpolant = None):

        import pyfits

        # Code block below will be for galaxy selection; not all are currently implemented.  Each
        # option must return an index within the real_galaxy_catalog.
        use_index = -1
        if index != None:
            if (ID != None or random == True):
                raise RuntimeError('Too many methods for selecting a galaxy!')
            use_index = index
        elif ID != None:
            if (random == True):
                raise RuntimeError('Too many methods for selecting a galaxy!')
            use_index = real_galaxy_catalog.get_index_for_id(ID)
        elif random == True:
            if uniform_deviate == None:
                uniform_deviate = galsim.UniformDeviate()
            use_index = int(real_galaxy_catalog.n * uniform_deviate()) 
            # this will round down, to get index in range [0, n-1]
        else:
            raise RuntimeError('No method specified for selecting a galaxy!')
        if random == False and uniform_deviate != None:
            import warnings
            msg = "Warning: uniform_deviate supplied, but random selection method was not chosen!"
            warnings.warn(msg)

        # read in the galaxy, PSF images; for now, rely on pyfits to make I/O errors. Should
        # consider exporting this code into fits.py in some function that takes a filename and HDU,
        # and returns an ImageView
        gal_image = real_galaxy_catalog.getGal(use_index)
        PSF_image = real_galaxy_catalog.getPSF(use_index)

        # choose proper interpolant
        if interpolant != None and isinstance(interpolant, galsim.InterpolantXY) == False:
            raise RuntimeError('Specified interpolant is not an InterpolantXY!')
        elif interpolant == None:
            lan5 = galsim.Lanczos(5, conserve_flux=True, tol=1.e-4) # copied from Shera.py!
            self.Interpolant2D = galsim.InterpolantXY(lan5)
        else:
            self.Interpolant2D = interpolant

        # read in data about galaxy from FITS binary table; store as members of RealGalaxy

        # save any other relevant information
        self.catalog_file = real_galaxy_catalog.filename
        self.index = use_index
        self.pixel_scale = float(real_galaxy_catalog.pixel_scale[use_index])
        # note: will be adding more parameters here about noise properties etc., but let's be basic
        # for now

        self.original_image = galsim.SBInterpolatedImage(gal_image, self.Interpolant2D, dx =
                                                         self.pixel_scale)
        self.original_PSF = galsim.SBInterpolatedImage(PSF_image, self.Interpolant2D,
                                                         dx=self.pixel_scale)
        self.original_PSF.setFlux(1.0)
        psf_inv = galsim.SBDeconvolve(self.original_PSF)

        GSObject.__init__(self, galsim.SBConvolve([self.original_image, psf_inv]))

    def getHalfLightRadius(self):
        raise NotImplementedError("Half light radius calculation not implemented for RealGalaxy "
                                   +"objects.")

class Add(GSObject):
    """@brief Base class for defining the python interface to the SBAdd C++ class.
    """
    def __init__(self, *args):
        # This is a workaround for the fact that Python doesn't allow multiple constructors.
        # So check the number and type of the arguments here in the single __init__ method.
        if len(args) == 0:
            # No arguments.  Start with none and add objects later with add(obj)
            GSObject.__init__(self, galsim.SBAdd())
        elif len(args) == 1:
            # 1 argment.  Should be either a GSObject or a list of GSObjects
            if isinstance(args[0], GSObject):
                # If single argument is a GSObject, then use the SBAdd for a single SBProfile.
                GSObject.__init__(self, galsim.SBAdd(args[0].SBProfile))
            else:
                # Otherwise, should be a list of GSObjects
                SBList = [obj.SBProfile for obj in args[0]]
                GSObject.__init__(self, galsim.SBAdd(SBList))
        elif len(args) == 2:
            # 2 arguments.  Should both be GSObjects.
            GSObject.__init__(self, galsim.SBAdd(args[0].SBProfile,args[1].SBProfile))
        else:
            # > 2 arguments.  Convert to a list of SBProfiles
            SBList = [obj.SBProfile for obj in args]
            GSObject.__init__(self, galsim.SBAdd(SBList))

    def add(self, obj, scale=1.):
        self.SBProfile.add(obj.SBProfile, scale)


class Convolve(GSObject):
    """@brief A class for convolving 2 or more GSObjects.

    The objects to be convolved may be provided either as multiple unnamed arguments
    (e.g. Convolve(psf,gal,pix)) or as a list (e.g. Convolve[psf,gal,pix]).
    Any number of objects may be provided using either syntax.  (Even 0 or 1, although
    that doesn't really make much sense.)
   
    The convolution will normally be done using discrete Fourier transforms of 
    each of the component profiles, multiplying them together, and then transforming
    back to real space.
   
    The stepK used for the k-space image will be (Sum 1/stepK()^2)^(-1/2)
    where the sum is over all teh components being convolved.  Since the size of 
    the convolved image scales roughly as the quadrature sum of the components,
    this should be close to Pi/Rmax where Rmax is the radius that encloses
    all but (1-alias_threshold) of the flux in the final convolved image..
    
    The maxK used for the k-space image will be the minimum of the maxK calculated for
    each component.  Since the k-space images are multiplied, if one of them is 
    essentially zero beyond some k value, then that will be true of the final image
    as well.
    
    There is also an option to do the convolution as integrals in real space.
    To do this, use the optional keyword argument real_space=True.
    Currently, the real-space integration is only enabled for 2 profiles.
    (Aside from the trivial implementaion for 1 profile.)  If you try to use it 
    for more than 2 profiles, an exception will be raised.
    
    The real-space convolution is normally slower than the DFT convolution.
    The exception is if both component profiles have hard edges.  e.g. a truncated
    Moffat with a Pixel.  In that case, the maxK for each component is quite large
    since the ringing dies off fairly slowly.  So it can be quicker to use 
    real-space convolution instead.  Also, real-space convolution tends to be more
    accurate in this case as well.

    If you do not specify either True or False explicitly, then we check if 
    there are 2 profiles, both of which have hard edges.  In this case, we 
    automatically use real-space convolution.  In all other cases, the 
    default is to use the DFT algorithm.
    """
    def __init__(self, *args, **kwargs):
        # Check kwargs first
        # The only kwarg we're looking for is real_space, which can be True or False
        # (default if omitted is None), which specifies whether to do the convolution
        # as an integral in real space rather than as a product in fourier space.
        # If the parameter is omitted (or explicitly given as None I guess), then
        # we will usually do the fourier method.  However, if there are 2 components
        # _and_ both of them have hard edges, then we use real-space convolution.
        real_space = kwargs.pop("real_space",None)

        if kwargs:
            raise TypeError(
                "Convolve constructor got unexpected keyword argument(s): %s"%kwargs.keys())

        # If 1 argument, check if it is a list:
        if len(args) == 1 and isinstance(args[0],list):
            args = args[0]

        hard_edge = True
        for obj in args:
            if not obj.hasHardEdges():
                hard_edge = False

        if real_space is None:
            # Figure out if it makes more sense to use real-space convolution.
            if len(args) == 2:
                real_space = hard_edge
            elif len(args) == 1:
                real_space = obj.isAnalyticX()
            else:
                real_space = False

        # Warn if doing DFT convolution for objects with hard edges.
        if not real_space and hard_edge:
            import warnings
            if len(args) == 2:
                msg = """
                Doing convolution of 2 objects, both with hard edges.
                This might be more accurate and/or faster using real_space=True"""
            else:
                msg = """
                Doing convolution where all objects have hard edges.
                There might be some inaccuracies due to ringing in k-space."""
            warnings.warn(msg)

        if real_space:
            # Can't do real space if nobj > 2
            if len(args) > 2:
                import warnings
                msg = """
                Real-space convolution of more than 2 objects is not implemented.
                Switching to DFT method."""
                warnings.warn(msg)
                real_space = False

            # Also can't do real space if any object is not analytic, so check for that.
            else:
                for obj in args:
                    if not obj.isAnalyticX():
                        import warnings
                        msg = """
                        A component to be convolved is not analytic in real space.
                        Cannot use real space convolution.
                        Switching to DFT method."""
                        warnings.warn(msg)
                        real_space = False
                        break

        if len(args) == 0:
            GSObject.__init__(self, galsim.SBConvolve(real_space=real_space))
        elif len(args) == 1:
            GSObject.__init__(self, galsim.SBConvolve(args[0].SBProfile,real_space=real_space))
        elif len(args) == 2:
            GSObject.__init__(self, galsim.SBConvolve(
                    args[0].SBProfile,args[1].SBProfile,real_space=real_space))
        else:
            # > 2 arguments.  Convert to a list of SBProfiles
            SBList = [obj.SBProfile for obj in args]
            GSObject.__init__(self, galsim.SBConvolve(SBList,real_space=real_space))

    def add(self, obj):
        self.SBProfile.add(obj.SBProfile)


class Deconvolve(GSObject):
    """@brief Base class for defining the python interface to the SBDeconvolve C++ class.
    """
    def __init__(self, farg):
        # the single argument should be one of our base classes
        GSObject.__init__(self, galsim.SBDeconvolve(farg.SBProfile))


# Now we define a dictionary containing all the GSobject subclass names as keys, referencing a
# nested dictionary containing the names of their required parameters (not including size), size
# specification parameters (one of which only must be set), and optional parameters, stored as a
# tuple of string names in each case.
#
# This is useful for I/O, and as a reference.
#
# NOTE TO DEVELOPERS: This dict should be kept updated to reflect changes in parameter names or new
#                     objects.
#
object_param_dict = {"Gaussian":       { "required" : (),
                                         "size" :     ("half_light_radius", "sigma", "fwhm",),
                                         "optional" : ("flux",) },
                     "Moffat":         { "required" : ("beta",),
                                         "size"     : ("half_light_radius", "scale_radius", 
                                                       "fwhm",),
                                         "optional" : ("truncationFWHM", "flux",) },
                     "Sersic":         { "required" : ("n",) ,
                                         "size"     : ("half_light_radius",),
                                         "optional" : ("flux",) },
                     "Exponential":    { "required" : (),
                                         "size"     : ("half_light_radius", "scale_radius"),
                                         "optional" : ("flux",) },
                     "DeVaucouleurs":  { "required" : (),
                                         "size"     : ("half_light_radius",),
                                         "optional" : ("flux",) },
                     "Airy":           { "required" : () ,
                                         "size"     : ("D",) ,
                                         "optional" : ("obs", "flux",)},
                     "Pixel":          { "required" : ("xw", "yw",),
                                         "size"     : (),
                                         "optional" : ("flux",) },
                     "OpticalPSF":     { "required" : (),
                                         "size"     : ("lam_over_D",),
                                         "optional" : ("defocus", "astig1", "astig2", "coma1",
                                                       "coma2", "spher", "circular_pupil",
                                                       "interpolantxy", "dx", "oversampling",
                                                       "pad_factor") },
                     "DoubleGaussian": { "required" : (), 
                                         "size"     : ("sigma1, sigma2, fwhm1, fwhm2",), 
                                         "optional" : () },
                     "AtmosphericPSF": { "required" : (),
                                         "size"     : ("lam_over_r0",),
                                         "optional" : ("dx", "oversampling") } }


class AttributeDict(object):
    """@brief Dictionary class that allows for easy initialization and refs to key values via
    attributes.

    NOTE: Modified a little from Jim's bot.git AttributeDict class  (Jim, please review!) so that...

    ...Tab completion now works in ipython (it didn't with the bot.git version on my build) since
    attributes are actually added to __dict__.
    
    HOWEVER this means I have redefined the __dict__ attribute to be a collections.defaultdict()
    so that Jim's previous default attrbiute behaviour is also replicated.

    I prefer this, as a newbie who uses ipython and the tab completion function to aid development,
    but does it potentially break something down the line or add undesirable behaviour? (I guessed
    not, since collections.defaultdict objects have all the usual dict() methods, but I cannot be
    sure.)
    """
    def __init__(self):
        object.__setattr__(self, "__dict__", collections.defaultdict(AttributeDict))

    def __getattr__(self, name):
        return self.__dict__[name]

    def __setattr__(self, name, value):
        self.__dict__[name] = value

    def merge(self, other):
        self.__dict__.update(other.__dict__)

    def _write(self, output, prefix=""):
        for k, v in self.__dict__.iteritems():
            if isinstance(v, AttributeDict):
                v._write(output, prefix="{0}{1}.".format(prefix, k))
            else:
                output.append("{0}{1} = {2}".format(prefix, k, repr(v)))

    def __nonzero__(self):
        return not not self.__dict__

    def __repr__(self):
        output = []
        self._write(output, "")
        return "\n".join(output)

    __str__ = __repr__

    def __len__(self):
        return len(self.__dict__)


class Config(AttributeDict):
    """@brief Config class that is basically a renamed AttributeDict, and allows for easy
    initialization and refs to key values via attributes.
    """
    def __init__(self):
        AttributeDict.__init__(self)


<|MERGE_RESOLUTION|>--- conflicted
+++ resolved
@@ -164,10 +164,6 @@
         those defined in GSObject (e.g. getSigma for a Gaussian), then these methods
         are no longer available.
 
-<<<<<<< HEAD
-        Note that Ellipse objects can be initialized in a variety of ways (see documentation of this
-        class for details).
-=======
         For calling, galsim.Ellipse instances can be generated via:
 
         ellipse = galsim.Ellipse(e1, e2)
@@ -177,7 +173,6 @@
         Note: if the ellipse includes a dilation, then this transformation will 
         not be flux-conserving.  It conserves surface brightness instead.
         Thus, the flux will increase by the increase in area = dilation^2.
->>>>>>> e63f0b57
         """
         if not isinstance(ellipse, galsim.Ellipse):
             raise TypeError("Argument to applyTransformation must be a galsim.Ellipse!")
