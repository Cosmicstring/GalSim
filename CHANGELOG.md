Changes from v0.2 to v0.3
-------------------------

* Fixed bug in config RandomCircle when using inner_radius option.

* Fixed bug in config when trying to draw objects whose postage stamp falls entirely off the 
  main image.

* Fixed treatment of duplicate numpy.int32 types on some systems where the old check was not
  sufficient.

* Fix warnings in boost::random stuff on some systems (Issue #250)

* Minor changes in the python interface to the outputs of the moments and shape estimation routines
  (the HSMShapeData class).  (Issue #296, #316, #332)

<<<<<<< HEAD
* Support reading and writing compressed fits files. (Issue #299)
=======
* Add FormattedStr option for string values in config files.  (Issue #315)
>>>>>>> bba0d0ee

* On systems where a different C++ compiler was used for GalSim and for python, C++ exceptions show
  up with a non-informative error message.  While this is not easily fixable, there is now a test
  for this incompatibility when compiling, which results in a warning being generated.
  (Issue #317)

* Made default poisson_flux value = False when n_photons is explicitly given.  (Issue #319)

* It is now possible to draw the Fourier images of GSObjects using the `drawK()` method, which was
  always available in C++ but now is visible in python as well. (Issue #319)

* Several bug fixes in the Fourier space parameters of the Sersic surface brightness profile, which
  improves some issues with ringing in images composed of Sersic profiles on their own or combined
  with other profiles. (Issues #319, #330)

* A minor fix for some issues with image types in `fits.writeCube()`. (Issue #320)

* Minor change in the keywords related to directory specification for RealGalaxyCatalog.
  (Issue #322)

* Fixed several sources of memory leaks, with the most significant being in the moments and shape
  estimation software and a minor one in CppShear. (Issue #327)

* There is a useful new option when compiling, MEMTEST, that makes it easy to check for memory
  leaks in the C++ side of GalSim. (Issue #327)

* Enable copying Images of different types. (Issue #327)

* The moments and PSF correction code was updated to use the Image class and TMV. The python
  interface to this software was also updated so that it can handle weight and bad pixel maps for
  the input Images.  Finally, an optimization was introduced that typically speeds up these routines
  by a factor of 2-3.  (Issues #331, #332)<|MERGE_RESOLUTION|>--- conflicted
+++ resolved
@@ -14,11 +14,9 @@
 * Minor changes in the python interface to the outputs of the moments and shape estimation routines
   (the HSMShapeData class).  (Issue #296, #316, #332)
 
-<<<<<<< HEAD
 * Support reading and writing compressed fits files. (Issue #299)
-=======
+
 * Add FormattedStr option for string values in config files.  (Issue #315)
->>>>>>> bba0d0ee
 
 * On systems where a different C++ compiler was used for GalSim and for python, C++ exceptions show
   up with a non-informative error message.  While this is not easily fixable, there is now a test
