import numpy as np
import os
import sys

try:
    import galsim
except ImportError:
    path, filename = os.path.split(__file__)
    sys.path.append(os.path.abspath(os.path.join(path, "..")))
    import galsim
import galsim.utilities
import galsim.optics


testshape = (512, 512)  # shape of image arrays for all tests

decimal = 6     # Last decimal place used for checking equality of float arrays, see
                # np.testing.assert_array_almost_equal(), low since many are ImageF

decimal_dft = 3  # Last decimal place used for checking near equality of DFT product matrices to
                 # continuous-result derived check values... note this is not as stringent as
                 # decimal, because this is tough, because the DFT representation of a function is
                 # not precisely equivalent to its continuous counterpart.
           # See http://en.wikipedia.org/wiki/File:From_Continuous_To_Discrete_Fourier_Transform.gif

<<<<<<< HEAD
=======
def funcname():
    import inspect
    return inspect.stack()[1][3]

def test_roll2d_circularity():
    """Test both integer and float arrays are unchanged by full circular roll.
    """
    import time
    t1 = time.time()
    # Make heterogenous 2D array, integers first, test that a full roll gives the same as the inputs
    int_image = np.random.random_integers(low=0, high=1, size=testshape)
    np.testing.assert_array_equal(int_image,
                                  galsim.optics.roll2d(int_image, int_image.shape),
                                  err_msg='galsim.optics.roll2D failed int array circularity test')
    # Make heterogenous 2D array, this time floats
    flt_image = np.random.random(size=testshape)
    np.testing.assert_array_equal(flt_image,
                                  galsim.optics.roll2d(flt_image, flt_image.shape),
                                  err_msg='galsim.optics.roll2D failed flt array circularity test')
    t2 = time.time()
    print 'time for %s = %.2f'%(funcname(),t2-t1)

def test_roll2d_fwdbck():
    """Test both integer and float arrays are unchanged by unit forward and backward roll.
    """
    import time
    t1 = time.time()
    # Make heterogenous 2D array, integers first, test that a +1, -1 roll gives the same as initial
    int_image = np.random.random_integers(low=0, high=1, size=testshape)
    np.testing.assert_array_equal(int_image,
                                  galsim.optics.roll2d(galsim.optics.roll2d(int_image, (+1, +1)),
                                                       (-1, -1)),
                                  err_msg='galsim.optics.roll2D failed int array fwd/back test')
    # Make heterogenous 2D array, this time floats
    flt_image = np.random.random(size=testshape)
    np.testing.assert_array_equal(flt_image,
                                  galsim.optics.roll2d(galsim.optics.roll2d(flt_image, (+1, +1)),
                                                       (-1, -1)),
                                  err_msg='galsim.optics.roll2D failed flt array fwd/back test')
    t2 = time.time()
    print 'time for %s = %.2f'%(funcname(),t2-t1)

def test_roll2d_join():
    """Test both integer and float arrays are equivalent if rolling +1/-1 or -/+(shape[i/j] - 1).
    """
    import time
    t1 = time.time()
    # Make heterogenous 2D array, integers first
    int_image = np.random.random_integers(low=0, high=1, size=testshape)
    np.testing.assert_array_equal(galsim.optics.roll2d(int_image, (+1, -1)),
                                  galsim.optics.roll2d(int_image, (-(int_image.shape[0] - 1),
                                                                   +(int_image.shape[1] - 1))),
                                  err_msg='galsim.optics.roll2D failed int array +/- join test')
    np.testing.assert_array_equal(galsim.optics.roll2d(int_image, (-1, +1)),
                                  galsim.optics.roll2d(int_image, (+(int_image.shape[0] - 1),
                                                                   -(int_image.shape[1] - 1))),
                                  err_msg='galsim.optics.roll2D failed int array -/+ join test')
    # Make heterogenous 2D array, this time floats
    flt_image = np.random.random(size=testshape)
    np.testing.assert_array_equal(galsim.optics.roll2d(flt_image, (+1, -1)),
                                  galsim.optics.roll2d(flt_image, (-(flt_image.shape[0] - 1),
                                                                   +(flt_image.shape[1] - 1))),
                                  err_msg='galsim.optics.roll2D failed flt array +/- join test')
    np.testing.assert_array_equal(galsim.optics.roll2d(flt_image, (-1, +1)),
                                  galsim.optics.roll2d(flt_image, (+(flt_image.shape[0] - 1),
                                                                   -(flt_image.shape[1] - 1))),
                                  err_msg='galsim.optics.roll2D failed flt array -/+ join test')
    t2 = time.time()
    print 'time for %s = %.2f'%(funcname(),t2-t1)

def test_kxky():
    """Test that the basic properties of kx and ky are right.
    """
    import time
    t1 = time.time()
    kx, ky = galsim.optics.kxky((4, 4))
    kxref = np.array([0., 0.25, -0.5, -0.25]) * 2. * np.pi
    kyref = np.array([0., 0.25, -0.5, -0.25]) * 2. * np.pi
    for i in xrange(4):
        np.testing.assert_array_almost_equal(kx[i, :], kxref, decimal=decimal,
                                             err_msg='failed kx equivalence on row i = '+str(i))
    for j in xrange(4):
        np.testing.assert_array_almost_equal(ky[:, j], kyref, decimal=decimal,
                                             err_msg='failed ky equivalence on row j = '+str(j))
    t2 = time.time()
    print 'time for %s = %.2f'%(funcname(),t2-t1)

def test_kxky_plusone():
    """Test that the basic properties of kx and ky are right...
    But increment testshape used in test_kxky by one to test both odd and even cases.
    """
    import time
    t1 = time.time()
    kx, ky = galsim.optics.kxky((4 + 1, 4 + 1))
    kxref = np.array([0., 0.2, 0.4, -0.4, -0.2]) * 2. * np.pi
    kyref = np.array([0., 0.2, 0.4, -0.4, -0.2]) * 2. * np.pi
    for i in xrange(4 + 1):
        np.testing.assert_array_almost_equal(kx[i, :], kxref, decimal=decimal,
                                             err_msg='failed kx equivalence on row i = '+str(i))
    for j in xrange(4 + 1):
        np.testing.assert_array_almost_equal(ky[:, j], kyref, decimal=decimal,
                                             err_msg='failed ky equivalence on row j = '+str(j))
    t2 = time.time()
    print 'time for %s = %.2f'%(funcname(),t2-t1)

>>>>>>> daf78c31
def test_check_all_contiguous():
    """Test all galsim.optics outputs are C-contiguous as required by the galsim.Image class.
    """
    import time
    t1 = time.time()
    #Check that roll2d outputs contiguous arrays whatever the input
    imcstyle = np.random.random(size=testshape)
    rolltest = galsim.utilities.roll2d(imcstyle, (+1, -1))
    assert rolltest.flags.c_contiguous
    imfstyle = np.random.random(size=testshape).T
    rolltest = galsim.utilities.roll2d(imfstyle, (+1, -1))
    assert rolltest.flags.c_contiguous
    # Check kx, ky
    kx, ky = galsim.utilities.kxky(testshape)
    assert kx.flags.c_contiguous
    assert ky.flags.c_contiguous
    # Check basic outputs from wavefront, psf and mtf (array contents won't matter, so we'll use
    # a pure circular pupil)
    assert galsim.optics.wavefront(array_shape=testshape).flags.c_contiguous
    assert galsim.optics.psf(array_shape=testshape).flags.c_contiguous
    assert galsim.optics.otf(array_shape=testshape).flags.c_contiguous
    assert galsim.optics.mtf(array_shape=testshape).flags.c_contiguous
    assert galsim.optics.ptf(array_shape=testshape).flags.c_contiguous
    t2 = time.time()
    print 'time for %s = %.2f'%(funcname(),t2-t1)

def test_simple_wavefront():
    """Test the MTF of a pure circular pupil against the known result.
    """
<<<<<<< HEAD
    kx, ky = galsim.utilities.kxky(testshape)
=======
    import time
    t1 = time.time()
    kx, ky = galsim.optics.kxky(testshape)
>>>>>>> daf78c31
    dx_test = 3.  # } choose some properly-sampled, yet non-unit / trival, input params
    lod_test = 8. # }
    kmax_test = 2. * np.pi * dx_test / lod_test  # corresponding INTERNAL kmax used in optics code 
    kmag = np.sqrt(kx**2 + ky**2) / kmax_test # Set up array of |k| in units of kmax_test
    # Simple pupil wavefront should merely be unit ordinate tophat of radius kmax / 2: 
    in_pupil = kmag < .5
    wf_true = np.zeros(kmag.shape)
    wf_true[in_pupil] = 1.
    # Compare
    wf = galsim.optics.wavefront(array_shape=testshape, dx=dx_test, lam_over_D=lod_test)
    np.testing.assert_array_almost_equal(wf, wf_true, decimal=decimal)
    t2 = time.time()
    print 'time for %s = %.2f'%(funcname(),t2-t1)

def test_simple_mtf():
    """Test the MTF of a pure circular pupil against the known result.
    """
<<<<<<< HEAD
    kx, ky = galsim.utilities.kxky(testshape)
=======
    import time
    t1 = time.time()
    kx, ky = galsim.optics.kxky(testshape)
>>>>>>> daf78c31
    dx_test = 3.  # } choose some properly-sampled, yet non-unit / trival, input params
    lod_test = 8. # }
    kmax_test = 2. * np.pi * dx_test / lod_test  # corresponding INTERNAL kmax used in optics code 
    kmag = np.sqrt(kx**2 + ky**2) / kmax_test # Set up array of |k| in units of kmax_test
    in_pupil = kmag < 1.
    # Then use analytic formula for MTF of circ pupil (fun to derive)
    mtf_true = np.zeros(kmag.shape)
    mtf_true[in_pupil] = (np.arccos(kmag[in_pupil]) - kmag[in_pupil] *
                          np.sqrt(1. - kmag[in_pupil]**2)) * 2. / np.pi
    # Compare
    mtf = galsim.optics.mtf(array_shape=testshape, dx=dx_test, lam_over_D=lod_test)
    np.testing.assert_array_almost_equal(mtf, mtf_true, decimal=decimal_dft)
    t2 = time.time()
    print 'time for %s = %.2f'%(funcname(),t2-t1)

def test_simple_ptf():
    """Test the PTF of a pure circular pupil against the known result (zero).
    """
    import time
    t1 = time.time()
    ptf_true = np.zeros(testshape)
    # Compare
    ptf = galsim.optics.ptf(array_shape=testshape)
    # Test via median absolute deviation, since occasionally things around the edge of the OTF get
    # hairy when dividing a small number by another small number
    nmad_ptfdiff = np.median(np.abs(ptf - np.median(ptf_true)))
    assert nmad_ptfdiff <= 10.**(-decimal)
    t2 = time.time()
    print 'time for %s = %.2f'%(funcname(),t2-t1)

def test_consistency_psf_mtf():
    """Test that the MTF of a pure circular pupil is |FT{PSF}|.
    """
<<<<<<< HEAD
    kx, ky = galsim.utilities.kxky(testshape)
=======
    import time
    t1 = time.time()
    kx, ky = galsim.optics.kxky(testshape)
>>>>>>> daf78c31
    dx_test = 3.  # } choose some properly-sampled, yet non-unit / trival, input params
    lod_test = 8. # }
    kmax_test = 2. * np.pi * dx_test / lod_test  # corresponding INTERNAL kmax used in optics code 
    psf = galsim.optics.psf(array_shape=testshape, dx=dx_test, lam_over_D=lod_test)
    psf *= dx_test**2 # put the PSF into flux units rather than SB for comparison
    mtf_test = np.abs(np.fft.fft2(psf))
    # Compare
    mtf = galsim.optics.mtf(array_shape=testshape, dx=dx_test, lam_over_D=lod_test)
    np.testing.assert_array_almost_equal(mtf, mtf_test, decimal=decimal_dft)
    t2 = time.time()
    print 'time for %s = %.2f'%(funcname(),t2-t1)

def test_wavefront_image_view():
    """Test that the ImageF.array view of the wavefront is consistent with the wavefront array.
    """
    import time
    t1 = time.time()
    array = galsim.optics.wavefront(array_shape=testshape)
    (real, imag) = galsim.optics.wavefront_image(array_shape=testshape)
    np.testing.assert_array_almost_equal(array.real.astype(np.float32), real.array, decimal)
    np.testing.assert_array_almost_equal(array.imag.astype(np.float32), imag.array, decimal)
    t2 = time.time()
    print 'time for %s = %.2f'%(funcname(),t2-t1)

def test_psf_image_view():
    """Test that the ImageF.array view of the PSF is consistent with the PSF array.
    """
    import time
    t1 = time.time()
    array = galsim.optics.psf(array_shape=testshape)
    image = galsim.optics.psf_image(array_shape=testshape)
    np.testing.assert_array_almost_equal(array.astype(np.float32), image.array, decimal)
    t2 = time.time()
    print 'time for %s = %.2f'%(funcname(),t2-t1)

def test_otf_image_view():
    """Test that the ImageF.array view of the OTF is consistent with the OTF array.
    """
    import time
    t1 = time.time()
    array = galsim.optics.otf(array_shape=testshape)
    (real, imag) = galsim.optics.otf_image(array_shape=testshape)
    np.testing.assert_array_almost_equal(array.real.astype(np.float32), real.array, decimal)
    np.testing.assert_array_almost_equal(array.imag.astype(np.float32), imag.array, decimal)
    t2 = time.time()
    print 'time for %s = %.2f'%(funcname(),t2-t1)

def test_mtf_image_view():
    """Test that the ImageF.array view of the MTF is consistent with the MTF array.
    """
    import time
    t1 = time.time()
    array = galsim.optics.mtf(array_shape=testshape)
    image = galsim.optics.mtf_image(array_shape=testshape)
    np.testing.assert_array_almost_equal(array.astype(np.float32), image.array)
    t2 = time.time()
    print 'time for %s = %.2f'%(funcname(),t2-t1)

def test_ptf_image_view():
    """Test that the ImageF.array view of the OTF is consistent with the OTF array.
    """
    import time
    t1 = time.time()
    array = galsim.optics.ptf(array_shape=testshape)
    image = galsim.optics.ptf_image(array_shape=testshape)
    np.testing.assert_array_almost_equal(array.astype(np.float32), image.array)
    t2 = time.time()
    print 'time for %s = %.2f'%(funcname(),t2-t1)

def test_OpticalPSF_flux():
    """Compare an unaberrated OpticalPSF flux to unity.
    """
    import time
    t1 = time.time()
    lods = (1., 4., 9.) # lambda/D values: don't choose unity in case symmetry hides something
    nlook = 512         # Need a bit bigger image than below to get enough flux
    image = galsim.ImageF(nlook,nlook)
    for lod in lods:
        optics_test = galsim.OpticalPSF(lam_over_D=lod, pad_factor=1)
        optics_array = optics_test.draw(dx=1.,image=image).array 
        np.testing.assert_almost_equal(optics_array.sum(), 1., 2, 
                err_msg="Unaberrated Optical flux not quite unity.")
    t2 = time.time()
    print 'time for %s = %.2f'%(funcname(),t2-t1)

def test_OpticalPSF_vs_Airy():
    """Compare the array view on an unaberrated OpticalPSF to that of an Airy.
    """
    import time
    t1 = time.time()
    lods = (4., 9., 16.) # lambda/D values: don't choose unity in case symmetry hides something
    nlook = 100
    image = galsim.ImageF(nlook,nlook)
    for lod in lods:
        D = 1. / lod
        airy_test = galsim.Airy(D=D, obscuration=0., flux=1.)
        optics_test = galsim.OpticalPSF(lam_over_D=lod, pad_factor=1) #pad same as an Airy, natch!
        airy_array = airy_test.draw(dx=1.,image=image).array
        optics_array = optics_test.draw(dx=1.,image=image).array 
        np.testing.assert_array_almost_equal(optics_array, airy_array, decimal_dft, 
                err_msg="Unaberrated Optical not quite equal to Airy")
    t2 = time.time()
    print 'time for %s = %.2f'%(funcname(),t2-t1)

def test_OpticalPSF_vs_Airy_with_obs():
    """Compare the array view on an unaberrated OpticalPSF with osbcuration to that of an Airy.
    """
    import time
    t1 = time.time()
    lod = 7.5    # lambda/D value: don't choose unity in case symmetry hides something
    obses = (0.1, 0.3, 0.5) # central obscuration radius ratios
    nlook = 100          # size of array region at the centre of each image to compare
    image = galsim.ImageF(nlook,nlook)
    D = 1. / lod
    for obs in obses:
        airy_test = galsim.Airy(D=D, obscuration=obs, flux=1.)
        optics_test = galsim.OpticalPSF(lam_over_D=lod, pad_factor=1, obscuration=obs)
        airy_array = airy_test.draw(dx=1.,image=image).array
        optics_array = optics_test.draw(dx=1.,image=image).array 
        np.testing.assert_array_almost_equal(optics_array, airy_array, decimal_dft, 
                err_msg="Unaberrated Optical with obscuration not quite equal to Airy")
    t2 = time.time()
    print 'time for %s = %.2f'%(funcname(),t2-t1)


if __name__ == "__main__":
    test_check_all_contiguous()
    test_simple_wavefront()
    test_simple_mtf()
    test_simple_ptf()
    test_consistency_psf_mtf()
    test_wavefront_image_view()
    test_psf_image_view()
    test_otf_image_view()
    test_mtf_image_view()
    test_ptf_image_view()
    test_OpticalPSF_flux()
    test_OpticalPSF_vs_Airy()
    test_OpticalPSF_vs_Airy_with_obs()<|MERGE_RESOLUTION|>--- conflicted
+++ resolved
@@ -23,8 +23,6 @@
                  # not precisely equivalent to its continuous counterpart.
            # See http://en.wikipedia.org/wiki/File:From_Continuous_To_Discrete_Fourier_Transform.gif
 
-<<<<<<< HEAD
-=======
 def funcname():
     import inspect
     return inspect.stack()[1][3]
@@ -130,7 +128,6 @@
     t2 = time.time()
     print 'time for %s = %.2f'%(funcname(),t2-t1)
 
->>>>>>> daf78c31
 def test_check_all_contiguous():
     """Test all galsim.optics outputs are C-contiguous as required by the galsim.Image class.
     """
@@ -160,13 +157,9 @@
 def test_simple_wavefront():
     """Test the MTF of a pure circular pupil against the known result.
     """
-<<<<<<< HEAD
-    kx, ky = galsim.utilities.kxky(testshape)
-=======
     import time
     t1 = time.time()
     kx, ky = galsim.optics.kxky(testshape)
->>>>>>> daf78c31
     dx_test = 3.  # } choose some properly-sampled, yet non-unit / trival, input params
     lod_test = 8. # }
     kmax_test = 2. * np.pi * dx_test / lod_test  # corresponding INTERNAL kmax used in optics code 
@@ -184,13 +177,9 @@
 def test_simple_mtf():
     """Test the MTF of a pure circular pupil against the known result.
     """
-<<<<<<< HEAD
-    kx, ky = galsim.utilities.kxky(testshape)
-=======
     import time
     t1 = time.time()
     kx, ky = galsim.optics.kxky(testshape)
->>>>>>> daf78c31
     dx_test = 3.  # } choose some properly-sampled, yet non-unit / trival, input params
     lod_test = 8. # }
     kmax_test = 2. * np.pi * dx_test / lod_test  # corresponding INTERNAL kmax used in optics code 
@@ -224,13 +213,9 @@
 def test_consistency_psf_mtf():
     """Test that the MTF of a pure circular pupil is |FT{PSF}|.
     """
-<<<<<<< HEAD
-    kx, ky = galsim.utilities.kxky(testshape)
-=======
     import time
     t1 = time.time()
     kx, ky = galsim.optics.kxky(testshape)
->>>>>>> daf78c31
     dx_test = 3.  # } choose some properly-sampled, yet non-unit / trival, input params
     lod_test = 8. # }
     kmax_test = 2. * np.pi * dx_test / lod_test  # corresponding INTERNAL kmax used in optics code 
