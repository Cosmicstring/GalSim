--- conflicted
+++ resolved
@@ -442,20 +442,14 @@
             galsim.RealGalaxy(rgc, index=0, area_norm=2),
             galsim.RealGalaxy(rgc, index=0, pad_factor=1.1),
             galsim.RealGalaxy(rgc, index=0, noise_pad_size=5.0),
-<<<<<<< HEAD
             galsim.RealGalaxy(rgc, index=0, gsparams=gsp),
             crg1,
             crg2,
             covspec1,
             covspec2]
     all_obj_diff(objs)
-
-=======
-            galsim.RealGalaxy(rgc, index=0, gsparams=gsp)]
-    all_obj_diff(gals)
-    for gal in gals:
-        do_pickle(gal)
->>>>>>> 13b50ff7
+    for obj in objs:
+        do_pickle(obj)
 
 @timer
 def test_noise():
