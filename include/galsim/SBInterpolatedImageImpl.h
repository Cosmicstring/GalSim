// -*- c++ -*-
#ifndef SBINTERPOLATED_IMAGE_IMPL_H
#define SBINTERPOLATED_IMAGE_IMPL_H

#include "SBProfileImpl.h"
#include "SBInterpolatedImage.h"
#include "ProbabilityTree.h"

namespace galsim {

    class SBInterpolatedImage::SBInterpolatedImageImpl : public SBProfile::SBProfileImpl 
    {
    public:
        template <typename T> 
        SBInterpolatedImageImpl(
            const BaseImage<T>& image, 
            boost::shared_ptr<Interpolant2d> xInterp,
            boost::shared_ptr<Interpolant2d> kInterp,
            double dx, double pad_factor, double pad_variance);

        SBInterpolatedImageImpl(
            const MultipleImageHelper& multi, const std::vector<double>& weights,
            boost::shared_ptr<Interpolant2d> xInterp, boost::shared_ptr<Interpolant2d> kInterp);

        ~SBInterpolatedImageImpl();

        double xValue(const Position<double>& p) const;
        std::complex<double> kValue(const Position<double>& p) const;

        double maxK() const { return _maxk; }
        double stepK() const { return _stepk; }

        void calculateMaxK() const;
        void calculateStepK() const;

        void getXRange(double& xmin, double& xmax, std::vector<double>& ) const 
        { xmin = -_max_size; xmax = _max_size; }

        void getYRange(double& ymin, double& ymax, std::vector<double>& ) const 
        { ymin = -_max_size; ymax = _max_size; }

        bool isAxisymmetric() const { return false; }

        // We'll use false here, but really, there's not an easy way to tell.
        // Certainly an Image _could_ have hard edges.
        bool hasHardEdges() const { return false; }

        // This class will be set up so that both x and k domain values
        // are found by interpolation of a table:
        bool isAnalyticX() const { return true; }
        bool isAnalyticK() const { return true; }

        Position<double> centroid() const;

        /**
         *
         * @brief Shoot photons through this object
         *
         * SBInterpolatedImage will assign photons to its input pixels with probability
         * proportional to their flux.  Each photon will then be displaced from its pixel center
         * by an (x,y) amount drawn from the interpolation kernel.  Note that if either the input
         * image or the interpolation kernel have negative regions, then negative-flux photons can
         * be generated.  Noisy images or ring-y kernels will generate a lot of shot noise in
         * the shoot() output.  Not all kernels have photon-shooting implemented.  It may be best to
         * stick to nearest-neighbor and linear interpolation kernels if you wish to avoid these 
         * issues.
         *
         * Use the `Delta` Interpolant if you do not want to waste time moving the photons from 
         * their pixel centers.  But you will regret any attempt to draw images analytically with 
         * that one.
         *
         * Photon shooting with the Sinc kernel is a bad idea and is currently forbidden.
         *
         * @param[in] N Total umber of photons to produce.
         * @param[in] u UniformDeviate that will be used to draw photons from distribution.
         * @returns PhotonArray containing all the photons' info.
         */
        boost::shared_ptr<PhotonArray> shoot(int N, UniformDeviate u) const;

        double getFlux() const { return _flux; }
        double calculateFlux() const;

        double getPositiveFlux() const { checkReadyToShoot(); return _positiveFlux; }
        double getNegativeFlux() const { checkReadyToShoot(); return _negativeFlux; }

        template <typename T>
        double fillXImage(ImageView<T>& I, double gain) const;

        // Overrides for better efficiency with separable kernels:
        void fillKGrid(KTable& kt) const;
        void fillXGrid(XTable& xt) const;

        // These are the virtual functions, but we don't want to have to duplicate the
        // code implement these.  So each one just calls the template version.  The
        // C++ overloading rules mean that it will call the local fillXImage template 
        // function defined above, not the one in SBProfile (which would lead to an 
        // infinite loop!). 
        //
        // So here is what happens when someone calls fillXImage(I,dx):
        // 1) If they are calling this from an SBInterpolatedImage object, then
        //    it just directly uses the above template version.
        // 2) If they are calling this from an SBProfile object, the template version
        //    there immediately calls doFillXImage for the appropriate type.
        //    That's a virtual function, so if the SBProfile is really an SBInterpolatedImage,
        //    it will find these virtual functions instead of the ones defined in
        //    SBProfile.  Then these functions immediately call the template version
        //    of fillXImage defined above.
        //
        double doFillXImage(ImageView<float>& I, double gain) const
        { return fillXImage(I,gain); }
        double doFillXImage(ImageView<double>& I, double gain) const
        { return fillXImage(I,gain); }

<<<<<<< HEAD
    protected:  // Made protected so that these can be used in the derived NoiseCorrFunc class
=======
    protected:  // Made protected so that these can be used in the derived CorrelationFunction class
>>>>>>> 84b40924

        MultipleImageHelper _multi;
        std::vector<double> _wts;

        boost::shared_ptr<Interpolant2d> _xInterp; ///< Interpolant used in real space.
        boost::shared_ptr<Interpolant2d> _kInterp; ///< Interpolant used in k space.

        boost::shared_ptr<XTable> _xtab; ///< Final padded real-space image.
        mutable boost::shared_ptr<KTable> _ktab; ///< Final k-space image.

        /// @brief Make ktab if necessary.
        void checkK() const;

        double _max_size; ///< Calculated value: Ninitial+2*xInterp->xrange())*dx
        mutable double _stepk; ///< Stored value of stepK
        mutable double _maxk; ///< Stored value of maxK
        double _flux;

        void initialize(); ///< Put code common to both constructors here.

        /// @brief Set true if the data structures for photon-shooting are valid
        mutable bool _readyToShoot;

        /// @brief Set up photon-shooting quantities, if not ready
        void checkReadyToShoot() const;

        // Structures used for photon shooting
        /**
         * @brief Simple structure used to index all pixels for photon shooting
         */
        struct Pixel {
            double x;
            double y;
            bool isPositive;
            double flux;

            Pixel(double x_=0., double y_=0., double flux_=0.): 
                x(x_), y(y_), flux(flux_) { isPositive = flux>=0.; }
            double getFlux() const { return flux; }
        };
        mutable double _positiveFlux;    ///< Sum of all positive pixels' flux
        mutable double _negativeFlux;    ///< Sum of all negative pixels' flux
        mutable ProbabilityTree<Pixel> _pt; ///< Binary tree of pixels, for photon-shooting

    private:

        // Copy constructor and op= are undefined.
        SBInterpolatedImageImpl(const SBInterpolatedImageImpl& rhs);
        void operator=(const SBInterpolatedImageImpl& rhs);
    };

}

#endif // SBINTERPOLATED_IMAGE_IMPL_H<|MERGE_RESOLUTION|>--- conflicted
+++ resolved
@@ -111,11 +111,7 @@
         double doFillXImage(ImageView<double>& I, double gain) const
         { return fillXImage(I,gain); }
 
-<<<<<<< HEAD
-    protected:  // Made protected so that these can be used in the derived NoiseCorrFunc class
-=======
     protected:  // Made protected so that these can be used in the derived CorrelationFunction class
->>>>>>> 84b40924
 
         MultipleImageHelper _multi;
         std::vector<double> _wts;
